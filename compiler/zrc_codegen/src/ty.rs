//! Resolution from [`Type`] instances to LLVM types.

use inkwell::{
    context::Context,
    debug_info::{
        AsDIScope, DIBasicType, DIDerivedType, DIFile, DISubroutineType, DIType, DebugInfoBuilder,
    },
    targets::TargetMachine,
    types::{
        AnyType, AnyTypeEnum, BasicMetadataTypeEnum, BasicType, BasicTypeEnum, FunctionType,
        IntType, PointerType,
    },
    AddressSpace,
};
use zrc_typeck::{
    tast::ty::{Fn, Type},
    typeck::BlockReturnType,
};

/// Create a pointer to an [`AnyTypeEnum`] instance.
///
/// # Panics
/// Panics if `ty` is [`AnyTypeEnum::VoidType`].
fn create_ptr<'ctx>(
    dbg_builder: &DebugInfoBuilder<'ctx>,
    ty: AnyTypeEnum<'ctx>,
    dbg_ty: DIType<'ctx>,
) -> (PointerType<'ctx>, DIDerivedType<'ctx>) {
    (
        match ty {
            AnyTypeEnum::ArrayType(x) => x.ptr_type(AddressSpace::default()),
            AnyTypeEnum::FloatType(x) => x.ptr_type(AddressSpace::default()),
            AnyTypeEnum::IntType(x) => x.ptr_type(AddressSpace::default()),
            AnyTypeEnum::PointerType(x) => x.ptr_type(AddressSpace::default()),
            AnyTypeEnum::StructType(x) => x.ptr_type(AddressSpace::default()),
            AnyTypeEnum::VectorType(x) => x.ptr_type(AddressSpace::default()),
            AnyTypeEnum::VoidType(_) => panic!("cannot create a pointer to void"),
            AnyTypeEnum::FunctionType(x) => x.ptr_type(AddressSpace::default()),
        },
        dbg_builder.create_pointer_type(&ty.to_string(), dbg_ty, 0, 0, AddressSpace::default()),
    )
}
/// Create a function pointer from a prototype.
///
/// Returns a [`DIBasicType`] because for some reason [`DISubroutineType`] can't
/// be cast to a [`DIType`]. Use .1 when doing ``.create_function``, use .2 for
/// other uses
///
/// # Panics
/// Panics if `ty` is [`AnyTypeEnum::FunctionType`].
#[must_use]
pub fn create_fn<'ctx>(
    dbg_builder: &DebugInfoBuilder<'ctx>,
    file: DIFile<'ctx>,
    ty: AnyTypeEnum<'ctx>,
    dbg_ty: DIType<'ctx>,
    args: &[BasicMetadataTypeEnum<'ctx>],
    dbg_args: &[DIType<'ctx>],
    is_variadic: bool,
) -> (
    FunctionType<'ctx>,
    DISubroutineType<'ctx>,
    DIBasicType<'ctx>,
) {
    (
        match ty {
            AnyTypeEnum::ArrayType(x) => x.fn_type(args, is_variadic),
            AnyTypeEnum::FloatType(x) => x.fn_type(args, is_variadic),
            AnyTypeEnum::IntType(x) => x.fn_type(args, is_variadic),
            AnyTypeEnum::PointerType(x) => x.fn_type(args, is_variadic),
            AnyTypeEnum::StructType(x) => x.fn_type(args, is_variadic),
            AnyTypeEnum::VectorType(x) => x.fn_type(args, is_variadic),
            AnyTypeEnum::VoidType(x) => x.fn_type(args, is_variadic),
            AnyTypeEnum::FunctionType(_) => panic!("fn is not a valid return type for a function"),
        },
        dbg_builder.create_subroutine_type(file, Some(dbg_ty), dbg_args, 0),
        dbg_builder
            .create_basic_type(&ty.to_string(), 0, 0, 0)
            .expect("basic type should be valid"),
    )
}

/// Resolve a [`Type`] to a LLVM [`IntType`]
///
/// # Panics
/// Panics if `ty` is not an integer type
#[allow(clippy::needless_pass_by_value)]
pub fn llvm_int_type<'ctx>(
    dbg_builder: &DebugInfoBuilder<'ctx>,
    ctx: &'ctx Context,
    target_machine: &TargetMachine,
    ty: &Type,
) -> (IntType<'ctx>, DIBasicType<'ctx>) {
    (
        match ty {
            Type::Bool => ctx.bool_type(),
            Type::I8 | Type::U8 => ctx.i8_type(),
            Type::I16 | Type::U16 => ctx.i16_type(),
            Type::I32 | Type::U32 => ctx.i32_type(),
            Type::I64 | Type::U64 => ctx.i64_type(),
<<<<<<< HEAD
            Type::Void | Type::Ptr(_) | Type::Fn(_) | Type::Struct(_) | Type::Union(_) => {
=======
            Type::Usize | Type::Isize => ctx.ptr_sized_int_type(
                &target_machine.get_target_data(),
                Some(AddressSpace::default()),
            ),
            Type::Void | Type::Ptr(_) | Type::Fn(_, _) | Type::Struct(_) | Type::Union(_) => {
>>>>>>> 98980964
                panic!("not an integer type")
            }
        },
        dbg_builder
            .create_basic_type(&ty.to_string(), 0, 0, 0)
            .expect("basic type should be valid"),
    )
}

/// Resolve a [`Type`] to a LLVM [`BasicTypeEnum`]
///
/// # Panics
/// Panics if `ty` is not a basic type
#[allow(clippy::too_many_lines)]
pub fn llvm_basic_type<'ctx>(
    file: DIFile<'ctx>,
    dbg_builder: &DebugInfoBuilder<'ctx>,
    ctx: &'ctx Context,
    target_machine: &TargetMachine,
    ty: &Type,
) -> (BasicTypeEnum<'ctx>, DIType<'ctx>) {
    match ty {
        Type::Bool
        | Type::I8
        | Type::U8
        | Type::I16
        | Type::U16
        | Type::I32
        | Type::U32
        | Type::I64
        | Type::U64
        | Type::Usize
        | Type::Isize => {
            let (ty, dbg_ty) = llvm_int_type(dbg_builder, ctx, target_machine, ty);
            (ty.as_basic_type_enum(), dbg_ty.as_type())
        }
        Type::Void => panic!("void is not a basic type"),
        Type::Ptr(x) => {
            let (pointee_ty, pointee_dbg_ty) = llvm_type(file, dbg_builder, ctx, target_machine, x);
            let (ty, dbg_ty) = create_ptr(dbg_builder, pointee_ty, pointee_dbg_ty);
            (ty.as_basic_type_enum(), dbg_ty.as_type())
        }
        Type::Fn(_) => panic!("function is not a basic type"),
        Type::Struct(fields) => (
            ctx.struct_type(
                &fields
                    .into_iter()
                    .map(|(_, key_ty)| {
                        llvm_basic_type(file, dbg_builder, ctx, target_machine, key_ty).0
                    })
                    .collect::<Vec<_>>(),
                false,
            )
            .as_basic_type_enum(),
            dbg_builder
                .create_struct_type(
                    file.as_debug_info_scope(),
                    &ty.to_string(),
                    file,
                    0,
                    0,
                    0,
                    0,
                    None,
                    &fields
                        .into_iter()
                        .map(|(key, key_ty)| {
                            dbg_builder
                                .create_member_type(
                                    file.as_debug_info_scope(),
                                    key,
                                    file,
                                    0,
                                    0,
                                    0,
                                    0,
                                    0,
                                    llvm_basic_type(file, dbg_builder, ctx, target_machine, key_ty)
                                        .1,
                                )
                                .as_type()
                        })
                        .collect::<Vec<_>>(),
                    0,
                    None,
                    "",
                )
                .as_type(),
        ),
        Type::Union(fields) => {
            // Determine which field has the largest size. This is what we will allocate.
            let largest_field = fields
                .into_iter()
                .map(|(_, ty)| {
                    let ty = llvm_basic_type(file, dbg_builder, ctx, target_machine, ty).0;
                    let size = target_machine.get_target_data().get_bit_size(&ty);
                    (ty, size)
                })
                .max_by_key(|(_, size)| *size)
                .unwrap_or_else(|| {
                    // this is basically `never`
                    let ty = ctx.struct_type(&[], false).as_basic_type_enum();
                    (ty, target_machine.get_target_data().get_bit_size(&ty))
                });

            (
                largest_field.0,
                dbg_builder
                    .create_union_type(
                        file.as_debug_info_scope(),
                        &ty.to_string(),
                        file,
                        0,
                        0,
                        0,
                        0,
                        &fields
                            .into_iter()
                            .map(|(_, ty)| {
                                llvm_basic_type(file, dbg_builder, ctx, target_machine, ty).1
                            })
                            .collect::<Vec<_>>(),
                        0,
                        "",
                    )
                    .as_type(),
            )
        }
    }
}

/// Resolve a [`Type`] to a LLVM [`AnyTypeEnum`]
pub fn llvm_type<'ctx>(
    file: DIFile<'ctx>,
    dbg_builder: &DebugInfoBuilder<'ctx>,
    ctx: &'ctx Context,
    target_machine: &TargetMachine,
    ty: &Type,
) -> (AnyTypeEnum<'ctx>, DIType<'ctx>) {
    match ty {
        Type::Bool
        | Type::I8
        | Type::U8
        | Type::I16
        | Type::U16
        | Type::I32
        | Type::U32
        | Type::I64
        | Type::U64
        | Type::Usize
        | Type::Isize
        | Type::Ptr(_)
        | Type::Struct(_)
        | Type::Union(_) => {
            let (ty, dbg_ty) = llvm_basic_type(file, dbg_builder, ctx, target_machine, ty);
            (ty.as_any_type_enum(), dbg_ty)
        }

        Type::Void => (
            ctx.void_type().as_any_type_enum(),
            dbg_builder
                .create_basic_type("void", 0, 0, 0)
                .expect("basic type should be valid")
                .as_type(),
        ),

        Type::Fn(Fn { arguments, returns }) => {
            let (ret, ret_dbg) = llvm_type(
                file,
                dbg_builder,
                ctx,
                target_machine,
                match &**returns {
                    BlockReturnType::Return(x) => x,
                    BlockReturnType::Void => &Type::Void,
                },
            );
            let is_variadic = arguments.is_variadic();
            let (fn_ty, _, fn_dbg_ty) = create_fn(
                dbg_builder,
                file,
                ret,
                ret_dbg,
                &arguments
                    .as_arguments()
                    .iter()
                    .map(|arg| {
                        llvm_basic_type(file, dbg_builder, ctx, target_machine, arg.ty.value())
                            .0
                            .into()
                    })
                    .collect::<Vec<_>>(),
                &arguments
                    .as_arguments()
                    .iter()
                    .map(|arg| {
                        llvm_basic_type(file, dbg_builder, ctx, target_machine, arg.ty.value()).1
                    })
                    .collect::<Vec<_>>(),
                is_variadic,
            );
            (fn_ty.as_any_type_enum(), fn_dbg_ty.as_type())
        }
    }
}<|MERGE_RESOLUTION|>--- conflicted
+++ resolved
@@ -98,15 +98,11 @@
             Type::I16 | Type::U16 => ctx.i16_type(),
             Type::I32 | Type::U32 => ctx.i32_type(),
             Type::I64 | Type::U64 => ctx.i64_type(),
-<<<<<<< HEAD
-            Type::Void | Type::Ptr(_) | Type::Fn(_) | Type::Struct(_) | Type::Union(_) => {
-=======
             Type::Usize | Type::Isize => ctx.ptr_sized_int_type(
                 &target_machine.get_target_data(),
                 Some(AddressSpace::default()),
             ),
-            Type::Void | Type::Ptr(_) | Type::Fn(_, _) | Type::Struct(_) | Type::Union(_) => {
->>>>>>> 98980964
+            Type::Void | Type::Ptr(_) | Type::Fn(_) | Type::Struct(_) | Type::Union(_) => {
                 panic!("not an integer type")
             }
         },
