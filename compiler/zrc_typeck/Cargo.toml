--- conflicted
+++ resolved
@@ -8,9 +8,5 @@
 [dependencies]
 anyhow = "1.0.75"
 zrc_diagnostics = { version = "0.1.0", path = "../zrc_diagnostics" }
-<<<<<<< HEAD
 zrc_parser = { version = "0.1.0", path = "../zrc_parser" }
-=======
-zrc_parser = { version = "0.1.0", path = "../zrc_parser" }
-zrc_utils = { version = "0.1.0", path = "../zrc_utils" }
->>>>>>> dbfa36d8
+zrc_utils = { version = "0.1.0", path = "../zrc_utils" }