//! for blocks

mod block_return;
mod block_utils;

pub use block_return::{BlockReturnAbility, BlockReturnActuality};
pub use block_utils::{coerce_stmt_into_block, has_duplicates};
use zrc_diagnostics::{Diagnostic, DiagnosticKind, Severity};
use zrc_parser::ast::{
    expr::{Expr, ExprKind},
    stmt::{LetDeclaration, Stmt, StmtKind, SwitchCase, SwitchTrigger},
};
use zrc_utils::span::{Span, Spannable, Spanned};

use super::{declaration::process_let_declaration, expr::try_coerce_to, scope::Scope, type_expr};
use crate::tast::{
    expr::TypedExpr,
    stmt::{TypedStmt, TypedStmtKind},
    ty::Type as TastType,
};

/// Type check a block of [AST statement](Stmt)s and return a block of [TAST
/// statement](TypedStmt)s.
///
/// It performs a small desugaring where all statements become implicit blocks.
///
/// This function must be provided a block of statements, and a few bits of
/// information about the parent scope in form of booleans that toggle certain
/// statements like `break` and a [`BlockReturnAbility`].
///
/// # Behavior of block returns
/// In many cases, a block [MUST return](BlockReturnAbility::MustReturn). For
/// example, this is done in the main block of a function. When a function
/// contains sub-blocks, those blocks [*may*
/// return](BlockReturnAbility::MayReturn) but are not required to. However, at
/// least one of the blocks within must be guaranteed to return in order to
/// fulfill a MUST return, otherwise the function is not guaranteed to return.
/// So, if you pass this function a **may** return order, it will return a
/// [`BlockReturnActuality`] which can be used to determine if a MUST return is
/// fulfilled.
///
/// ```rs
/// { // This block must return.
///     { // This block MAY return.
///         if (x) return; // This MAY return.
///     } // This block WILL SOMETIMES return.
///     // Because the above block is not GUARANTEED to return, the "must
///     // return" is not yet satisfied.
/// }
/// ```
///
/// # Errors
/// Errors if a type checker error is encountered.
///
/// # Panics
/// Panics in some internal state failures.
// TODO: Maybe the TAST should attach the BlockReturnActuality in each BlockStmt itself and preserve
// it on sub-blocks in the TAST (this may be helpful in control flow analysis)
#[allow(clippy::too_many_lines)]
pub fn type_block<'input, 'gs>(
    parent_scope: &Scope<'input, 'gs>,
    input_block: Spanned<Vec<Stmt<'input>>>,
    can_use_break_continue: bool,
    return_ability: BlockReturnAbility<'input>,
) -> Result<(Vec<TypedStmt<'input>>, BlockReturnActuality), Diagnostic> {
    let mut scope: Scope<'input, 'gs> = parent_scope.clone();

    let input_block_span = input_block.span();

    // At first, the block does not return.
    let (mut tast_block, return_actualities): (Vec<_>, Vec<_>) = input_block
        .into_value()
        .into_iter()
        .filter_map(
            |stmt| -> Option<Result<(TypedStmt<'input>, BlockReturnActuality), Diagnostic>> {
                let stmt_span = stmt.0.span();
                let inner_closure =
                    || -> Result<Option<(TypedStmt<'_>, BlockReturnActuality)>, Diagnostic> {
                        match stmt.0.into_value() {
                            StmtKind::EmptyStmt => Ok(None),
                            StmtKind::BreakStmt if can_use_break_continue => Ok(Some((
                                TypedStmt(TypedStmtKind::BreakStmt.in_span(stmt_span)),
                                BlockReturnActuality::NeverReturns,
                            ))),
                            StmtKind::BreakStmt => {
                                Err(DiagnosticKind::CannotUseBreakOutsideOfLoop.error_in(stmt_span))
                            }

                            StmtKind::ContinueStmt if can_use_break_continue => Ok(Some((
                                TypedStmt(TypedStmtKind::ContinueStmt.in_span(stmt_span)),
                                BlockReturnActuality::NeverReturns,
                            ))),
                            StmtKind::ContinueStmt => {
                                Err(DiagnosticKind::CannotUseContinueOutsideOfLoop
                                    .error_in(stmt_span))
                            }

                            StmtKind::SwitchCase { scrutinee, cases } => {
                                let mut cases = cases.clone();
                                let scrutinee = type_expr(&scope, scrutinee)?;
                                let scrutinee_ty = scrutinee.inferred_type.clone();

                                // The last entry in over MUST be the default case
                                let maybe_default_case = cases.pop();
                                let Some(maybe_default_case) = maybe_default_case else {
                                    return Err(DiagnosticKind::SwitchCaseMissingTerminalDefault
                                        .error_in(stmt_span));
                                };

                                let SwitchCase(SwitchTrigger::Default, default_stmt) =
                                    maybe_default_case.value()
                                else {
                                    return Err(DiagnosticKind::SwitchCaseMissingTerminalDefault
                                        .error_in(stmt_span));
                                };

                                let (default_stmt, default_ra) = type_block(
                                    &scope,
                                    coerce_stmt_into_block(default_stmt.clone()),
                                    false,
                                    return_ability.clone().demote(),
                                )?;

                                if has_duplicates(
                                    &(cases
                                        .clone()
                                        .into_iter()
                                        .map(move |x| x.into_value().0)
                                        .collect::<Vec<_>>()),
                                ) {
                                    return Err(DiagnosticKind::MultipleCases.error_in(stmt_span));
                                }

                                let cases = cases
                                    .into_iter()
                                    .map(|case| {
                                        let SwitchCase(trigger, exec) = case.into_value();

                                        let trigger = type_expr(
                                            &scope,
                                            trigger
                                                .into_expr_value()
                                                .expect("default was already popped/de-duped"),
                                        )?;

                                        // Try to coerce trigger to scrutinee type if they don't
                                        // match
                                        let trigger = if trigger.inferred_type == scrutinee_ty {
                                            trigger
                                        } else if trigger
                                            .inferred_type
                                            .can_implicitly_cast_to(&scrutinee_ty)
                                        {
                                            try_coerce_to(trigger, &scrutinee_ty)
                                        } else if scrutinee_ty
                                            .can_implicitly_cast_to(&trigger.inferred_type)
                                        {
                                            // This shouldn't happen often, but handle it for
                                            // consistency
                                            trigger
                                        } else {
                                            return Err(DiagnosticKind::ExpectedSameType(
                                                scrutinee_ty.to_string(),
                                                trigger.inferred_type.to_string(),
                                            )
                                            .error_in(trigger.kind.span()));
                                        };

                                        let (exec, return_status) = type_block(
                                            &scope,
                                            coerce_stmt_into_block(exec),
                                            false,
                                            return_ability.clone().demote(),
                                        )?;

                                        Ok::<
                                            (
                                                (TypedExpr<'input>, Vec<TypedStmt<'_>>),
                                                BlockReturnActuality,
                                            ),
                                            Diagnostic,
                                        >((
                                            (trigger, exec),
                                            return_status,
                                        ))
                                    })
                                    .collect::<Result<Vec<_>, _>>()?;

                                let (cases, return_statuses): (Vec<_>, Vec<_>) =
                                    cases.into_iter().unzip();

                                Ok(Some((
                                    TypedStmt(
                                        (TypedStmtKind::SwitchCase {
                                            scrutinee,
                                            default: default_stmt,
                                            cases,
                                        })
                                        .in_span(stmt_span),
                                    ),
                                    BlockReturnActuality::join(
                                        BlockReturnActuality::join_iter(return_statuses),
                                        default_ra,
                                    ),
                                )))
                            }

<<<<<<< HEAD
                            StmtKind::Match { scrutinee, cases } => {
                                // The following code:
                                // fn takes_i32(x: i32);
                                // fn takes_i64(x: i64);
                                // enum SpecialInt { I32: i32, I64: i64 }
                                // fn gives_si() -> SpecialInt;
                                //
                                // fn main() {
                                //     let si: SpecialInt = gives_si();
                                //     match si {
                                //         I32: x => takes_i32(x);
                                //         I64: x => takes_i64(x);
                                //     }
                                // }

                                // Should desugar to:
                                // fn takes_i32(x: i32);
                                // fn takes_i64(x: i64);
                                // struct SpecialInt {
                                //     __discriminant__: usize,
                                //     __value__: union { I32: i32, I64: i64 }
                                // }
                                // fn gives_si() -> SpecialInt;
                                //
                                // fn main() {
                                //     let si: SpecialInt = gives_si();
                                //     switch (si.__discriminant__) {
                                //         0 /* I32 */ => { let x =
                                // si.__value__.I32; takes_i32(x); }
                                //         1 /* I64 */ => { let x =
                                // si.__value__.I64; takes_i64(x); }
                                //     }
                                // }

                                // Semantic invariants:
                                // * The scrutinee must be of an enum type
                                // * There must be exactly one case per variant of the enum
                                // * Each case introduces a new variable into scope with the type of
                                //   the variant

                                // There is no TAST Enum type, it is simply represented as a Struct
                                // with a hidden discriminant field
                                // and a union of all the variants

                                let t_scrutinee = type_expr(&scope, scrutinee.clone())?;
                                let scrutinee_ty = t_scrutinee.inferred_type.clone();
                                // Clone scrutinee for AST construction (never move original)
                                let scrutinee_ast = scrutinee.clone();

                                // * The scrutinee must be of an enum type
                                // (Bonus points: Extracts the internal `union` declaration for
                                // later use)
                                let enum_as_union_def = if let TastType::Struct(ref struct_def) =
                                    scrutinee_ty
                                    && struct_def.get("__discriminant__").is_some()
                                    && struct_def.get("__value__").is_some()
                                {
                                    if let TastType::Union(union_def) = struct_def
                                        .get("__value__")
                                        .expect("value should exist")
                                        .clone()
                                    {
                                        union_def
                                    } else {
                                        return Err(DiagnosticKind::MatchOnNonEnum(
                                            scrutinee_ty.to_string(),
                                        )
                                        .error_in(t_scrutinee.kind.span()));
                                    }
                                } else {
                                    return Err(DiagnosticKind::MatchOnNonEnum(
                                        scrutinee_ty.to_string(),
                                    )
                                    .error_in(t_scrutinee.kind.span()));
                                };

                                // * There must be exactly one case per variant of the enum
                                if enum_as_union_def.len() != cases.len() {
                                    return Err(
                                        DiagnosticKind::MatchCaseCountMismatch.error_in(stmt_span)
                                    );
                                }

                                // Ensure each enum variant is covered by exactly one case
                                // We do this by sorting both lists and comparing them
                                #[allow(clippy::useless_asref)]
                                let mut sorted_enum_variants: Vec<
                                    (&str, &TastType<'_>),
                                > = enum_as_union_def
                                    .iter()
                                    .map(|(name, ty)| (name.as_ref(), ty))
                                    .collect::<Vec<_>>();

                                let mut sorted_case_variants = cases
                                    .iter()
                                    .map(|case| case.value().variant)
                                    .collect::<Vec<_>>();

                                sorted_enum_variants.sort_unstable_by(|(a, _), (b, _)| a.cmp(b));
                                sorted_case_variants.sort_unstable();

                                if sorted_enum_variants
                                    .iter()
                                    .map(|(name, _)| *name)
                                    .ne(sorted_case_variants.iter().copied())
                                {
                                    return Err(
                                        DiagnosticKind::NonExhaustiveMatchCases.error_in(stmt_span)
                                    );
                                }

                                // The index into sorted_enum_variants is the discriminant value
                                // We sorted both, so the indices line up

                                // Generate the literal AST for the desugared version

                                // Desugar match into switch on discriminant (AST only)

                                // Build the scrutinee for switch: <scrutinee>.__discriminant__ (AST
                                // Expr)
                                let discrim_access = Expr(Spanned::from_span_and_value(
                                    t_scrutinee.kind.span(),
                                    ExprKind::Dot(
                                        Box::new(scrutinee_ast.clone()),
                                        Spanned::from_span_and_value(
                                            t_scrutinee.kind.span(),
                                            "__discriminant__",
                                        ),
                                    ),
                                ));

                                // Build switch cases for each variant
                                let mut switch_cases = Vec::new();
                                for (idx, case) in cases.iter().enumerate() {
                                    let variant_name = case.value().variant;
                                    let var_binding = case.value().var;
                                    let body = case.value().body.clone();
                                    let case_span = case.span();

                                    // Build let binding: let <var_binding> =
                                    // <scrutinee>.__value__.<variant_name>;
                                    let value_access = Expr(Spanned::from_span_and_value(
                                        t_scrutinee.kind.span(),
                                        ExprKind::Dot(
                                            Box::new(Expr(Spanned::from_span_and_value(
                                                t_scrutinee.kind.span(),
                                                ExprKind::Dot(
                                                    Box::new(scrutinee_ast.clone()),
                                                    Spanned::from_span_and_value(
                                                        t_scrutinee.kind.span(),
                                                        "__value__",
                                                    ),
                                                ),
                                            ))),
                                            Spanned::from_span_and_value(
                                                t_scrutinee.kind.span(),
                                                variant_name,
                                            ),
                                        ),
                                    ));
                                    let let_decl = LetDeclaration {
                                        name: Spanned::from_span_and_value(case_span, var_binding),
                                        ty: None,
                                        value: Some(value_access),
                                    };
                                    let let_stmt = Stmt(Spanned::from_span_and_value(
                                        case_span,
                                        StmtKind::DeclarationList(Spanned::from_span_and_value(
                                            case_span,
                                            vec![Spanned::from_span_and_value(case_span, let_decl)],
                                        )),
                                    ));

                                    // Build block: { let <var_binding> = ...; <body> }
                                    let block_stmts = vec![let_stmt, body.clone()];
                                    let block = Stmt(Spanned::from_span_and_value(
                                        case_span,
                                        StmtKind::BlockStmt(block_stmts),
                                    ));

                                    // Switch trigger: discriminant value
                                    let trigger_expr = Expr(Spanned::from_span_and_value(
                                        case_span,
                                        ExprKind::NumberLiteral(
                                            // SAFETY: We leak this string because the AST
                                            // requires a &str for number literals and we need
                                            // it to live long enough
                                            zrc_parser::lexer::NumberLiteral::Decimal(Box::leak(
                                                Box::new(idx.to_string()),
                                            )),
                                            None,
                                        ),
                                    ));
                                    let trigger = SwitchTrigger::Expr(trigger_expr);

                                    switch_cases.push(Spanned::from_span_and_value(
                                        case_span,
                                        SwitchCase(trigger, block),
                                    ));
                                }

                                // Build the switch statement AST
                                let switch_stmt = Stmt(Spanned::from_span_and_value(
                                    stmt_span,
                                    StmtKind::SwitchCase {
                                        scrutinee: discrim_access,
                                        cases: switch_cases,
                                    },
                                ));

                                // Recursively type check the desugared switch statement
                                let (typed_switch, switch_return_actuality) = type_block(
                                    &scope,
                                    Spanned::from_span_and_value(
                                        stmt_span,
                                        vec![switch_stmt.clone()],
                                    ),
                                    can_use_break_continue,
                                    return_ability.clone(),
                                )?;

                                Ok(Some((
                                    TypedStmt(
                                        TypedStmtKind::BlockStmt(typed_switch).in_span(stmt_span),
                                    ),
                                    switch_return_actuality,
                                )))
                            }
=======
                            StmtKind::UnreachableStmt => Ok(Some((
                                TypedStmt(TypedStmtKind::UnreachableStmt.in_span(stmt_span)),
                                // this may create some weird UB if used incorrectly, but it's on
                                // the user to ensure they don't do that
                                BlockReturnActuality::AlwaysReturns,
                            ))),
>>>>>>> 9b06fd9d

                            StmtKind::DeclarationList(declarations) => Ok(Some((
                                TypedStmt(
                                    TypedStmtKind::DeclarationList(process_let_declaration(
                                        &mut scope,
                                        declarations.clone().into_value(),
                                    )?)
                                    .in_span(stmt_span),
                                ),
                                BlockReturnActuality::NeverReturns, /* because expressions
                                                                     * can't
                                                                     * return */
                            ))),

                            StmtKind::IfStmt(cond, then, then_else) => {
                                // TODO: if `cond` is always true at compile-time, we can prove the
                                // if branch is always taken (hence
                                // if it's WillReturn we can be WillReturn
                                // instead of MayReturn)

                                let cond_span = cond.0.span();
                                let then_span = then.0.span();
                                let te_span = then_else.as_ref().map(|x| x.0.span());

                                let typed_cond = type_expr(&scope, cond)?;

                                if typed_cond.inferred_type != TastType::Bool {
                                    return Err(DiagnosticKind::ExpectedGot {
                                        expected: "bool".to_string(),
                                        got: typed_cond.inferred_type.to_string(),
                                    }
                                    .error_in(cond_span));
                                }

                                let (typed_then, then_return_actuality) = type_block(
                                    &scope,
                                    coerce_stmt_into_block(*then),
                                    can_use_break_continue,
                                    return_ability.clone().demote(),
                                )?;

                                let (typed_then_else, then_else_return_actuality) = then_else
                                    .clone()
                                    .map(|then_else| {
                                        type_block(
                                            &scope,
                                            coerce_stmt_into_block(*then_else),
                                            can_use_break_continue,
                                            return_ability.clone().demote(),
                                        )
                                    })
                                    .transpose()?
                                    .unzip();

                                Ok(Some((
                                    TypedStmt(
                                        TypedStmtKind::IfStmt(
                                            typed_cond,
                                            typed_then.in_span(then_span),
                                            typed_then_else.map(|x| {
                                                x.in_span(
                                                    te_span.expect(
                                                        "should have been unwrapped already",
                                                    ),
                                                )
                                            }),
                                        )
                                        .in_span(stmt_span),
                                    ),
                                    BlockReturnActuality::join(
                                        then_return_actuality,
                                        then_else_return_actuality
                                            .unwrap_or(BlockReturnActuality::NeverReturns),
                                    ),
                                )))
                            }
                            StmtKind::WhileStmt(cond, body) => {
                                // TODO: we might be able to prove that the body runs at least once
                                // or an infinite loop making this
                                // won't/will return statically

                                let cond_span = cond.0.span();
                                let body_span = body.0.span();
                                let typed_cond = type_expr(&scope, cond)?;

                                if typed_cond.inferred_type != TastType::Bool {
                                    return Err(DiagnosticKind::ExpectedGot {
                                        expected: "bool".to_string(),
                                        got: typed_cond.inferred_type.to_string(),
                                    }
                                    .error_in(cond_span));
                                }

                                let (typed_body, body_return_actuality) = type_block(
                                    &scope,
                                    coerce_stmt_into_block(*body),
                                    true,
                                    return_ability.clone().demote(),
                                )?;

                                Ok(Some((
                                    TypedStmt(
                                        TypedStmtKind::WhileStmt(
                                            typed_cond,
                                            typed_body.in_span(body_span),
                                        )
                                        .in_span(stmt_span),
                                    ),
                                    body_return_actuality.demote(),
                                )))
                            }
                            StmtKind::DoWhileStmt(body, cond) => {
                                let cond_span = cond.0.span();
                                let body_span = body.0.span();
                                let typed_cond = type_expr(&scope, cond)?;

                                if typed_cond.inferred_type != TastType::Bool {
                                    return Err(DiagnosticKind::ExpectedGot {
                                        expected: "bool".to_string(),
                                        got: typed_cond.inferred_type.to_string(),
                                    }
                                    .error_in(cond_span));
                                }

                                let (typed_body, body_return_actuality) = type_block(
                                    &scope,
                                    coerce_stmt_into_block(*body),
                                    true,
                                    return_ability.clone().demote(),
                                )?;

                                Ok(Some((
                                    TypedStmt(
                                        TypedStmtKind::DoWhileStmt(
                                            typed_body.in_span(body_span),
                                            typed_cond,
                                        )
                                        .in_span(stmt_span),
                                    ),
                                    // Unlike `while`, a `do..while` loop is guaranteed to run at
                                    // least once. For this reason, we do not need to `demote` it.
                                    body_return_actuality,
                                )))
                            }
                            StmtKind::ForStmt {
                                init,
                                cond,
                                post,
                                body,
                            } => {
                                // TODO: same logic as the TODO comment on the while loop applies
                                // here.

                                // the declaration made in the for loop's init is scoped to *only*
                                // the loop so we need to make a
                                // subscope for it
                                let mut loop_scope = scope.clone();

                                // if present, evaluate the declaration
                                let typed_init = init
                                    .map(|decl| {
                                        process_let_declaration(
                                            &mut loop_scope,
                                            (*decl).into_value(),
                                        )
                                    })
                                    .transpose()?;

                                let cond_span = cond.as_ref().map(|inner| inner.0.span());
                                let typed_cond =
                                    cond.map(|cond| type_expr(&loop_scope, cond)).transpose()?;

                                if let Some(inner_t_cond) = typed_cond.clone()
                                    && inner_t_cond.inferred_type != TastType::Bool
                                {
                                    return Err(Diagnostic(
                                        Severity::Error,
                                        cond_span
                                            .expect("span should exist if we unwrapped it")
                                            .containing(DiagnosticKind::ExpectedGot {
                                                expected: "bool".to_string(),
                                                got: inner_t_cond.inferred_type.to_string(),
                                            }),
                                    ));
                                }

                                let typed_post =
                                    post.map(|post| type_expr(&loop_scope, post)).transpose()?;

                                let body_as_block = coerce_stmt_into_block(*body);
                                let body_as_block_span = body_as_block.span();
                                let (typed_body, body_return_actuality) = type_block(
                                    &loop_scope,
                                    body_as_block,
                                    true,
                                    return_ability.clone().demote(),
                                )?;

                                Ok(Some((
                                    TypedStmt(
                                        TypedStmtKind::ForStmt {
                                            init: typed_init.map(Box::new),
                                            cond: typed_cond,
                                            post: typed_post,
                                            body: typed_body.in_span(body_as_block_span),
                                        }
                                        .in_span(stmt_span),
                                    ),
                                    body_return_actuality.demote(),
                                )))
                            }

                            StmtKind::BlockStmt(body) => {
                                let (typed_body, return_actuality) = type_block(
                                    &scope,
                                    body.in_span(stmt_span),
                                    can_use_break_continue,
                                    return_ability.clone().demote(),
                                )?;
                                Ok(Some((
                                    TypedStmt(
                                        TypedStmtKind::BlockStmt(typed_body).in_span(stmt_span),
                                    ),
                                    return_actuality,
                                )))
                            }

                            StmtKind::ExprStmt(expr) => Ok(Some((
                                TypedStmt(
                                    TypedStmtKind::ExprStmt(type_expr(&scope, expr)?)
                                        .in_span(stmt_span),
                                ),
                                BlockReturnActuality::NeverReturns,
                            ))),
                            StmtKind::ReturnStmt(value) => {
                                let resolved_value =
                                    value.map(|expr| type_expr(&scope, expr)).transpose()?;

                                let inferred_return_type = resolved_value
                                    .clone()
                                    .map_or_else(TastType::unit, |x| x.inferred_type);

                                match (resolved_value, &return_ability) {
                                    // expects no return
                                    (_, BlockReturnAbility::MustNotReturn) => {
                                        Err(DiagnosticKind::CannotReturnHere.error_in(stmt_span))
                                    }

                                    // return x; in fn expecting to return x
                                    (
                                        return_value,
                                        BlockReturnAbility::MustReturn(return_ty)
                                        | BlockReturnAbility::MayReturn(return_ty),
                                    ) => {
                                        let coerced_value = if inferred_return_type == *return_ty {
                                            return_value
                                        } else if inferred_return_type
                                            .can_implicitly_cast_to(return_ty)
                                        {
                                            // Try to coerce the return value to the expected type
                                            return_value.map(|val| try_coerce_to(val, return_ty))
                                        } else {
                                            return Err(Diagnostic(
                                                Severity::Error,
                                                stmt_span.containing(DiagnosticKind::ExpectedGot {
                                                    expected: return_ty.to_string(),
                                                    got: inferred_return_type.to_string(),
                                                }),
                                            ));
                                        };

                                        Ok(Some((
                                            TypedStmt(
                                                TypedStmtKind::ReturnStmt(coerced_value)
                                                    .in_span(stmt_span),
                                            ),
                                            BlockReturnActuality::AlwaysReturns,
                                        )))
                                    }
                                }
                            }
                        }
                    };

                inner_closure().transpose()
            },
        )
        .collect::<Result<Vec<_>, Diagnostic>>()?
        .into_iter()
        .unzip();

    let might_return = return_actualities.iter().any(|x| {
        matches!(
            x,
            BlockReturnActuality::SometimesReturns | BlockReturnActuality::AlwaysReturns
        )
    });
    let will_return = return_actualities
        .iter()
        .any(|x| matches!(x, BlockReturnActuality::AlwaysReturns));

    let return_actuality = match (might_return, will_return) {
        (_, true) => BlockReturnActuality::AlwaysReturns,
        (true, false) => BlockReturnActuality::SometimesReturns,
        (false, false) => BlockReturnActuality::NeverReturns,
    };

    match (return_ability, return_actuality) {
        (
            BlockReturnAbility::MustNotReturn | BlockReturnAbility::MayReturn(_),
            BlockReturnActuality::NeverReturns,
        ) => Ok(BlockReturnActuality::NeverReturns),

        (BlockReturnAbility::MayReturn(_), BlockReturnActuality::SometimesReturns) => {
            Ok(BlockReturnActuality::SometimesReturns)
        }

        (
            BlockReturnAbility::MustReturn(_) | BlockReturnAbility::MayReturn(_),
            BlockReturnActuality::AlwaysReturns,
        ) => Ok(BlockReturnActuality::AlwaysReturns),

        // implicitly add a `return;`
        (
            BlockReturnAbility::MustReturn(return_ty),
            BlockReturnActuality::SometimesReturns | BlockReturnActuality::NeverReturns,
        ) if return_ty == TastType::unit() => {
            tast_block.push(TypedStmt(TypedStmtKind::ReturnStmt(None).in_span(
                Span::from_positions_and_file(
                    input_block_span.end() - 1,
                    input_block_span.end(),
                    input_block_span.file_name(),
                ),
            )));

            Ok(BlockReturnActuality::AlwaysReturns)
        }

        (
            BlockReturnAbility::MustReturn(_),
            BlockReturnActuality::SometimesReturns | BlockReturnActuality::NeverReturns,
        ) => Err(DiagnosticKind::ExpectedABlockToReturn.error_in(input_block_span)),

        (
            BlockReturnAbility::MustNotReturn,
            BlockReturnActuality::SometimesReturns | BlockReturnActuality::AlwaysReturns,
        ) => {
            panic!(concat!(
                "block must not return, but a sub-block may return",
                " -- this should have been caught when checking that block"
            ));
        }
    }
    .map(|actuality| (tast_block, actuality))
}

#[cfg(test)]
mod tests {
    use zrc_utils::spanned_test;

    use super::*;
    use crate::typeck::scope::GlobalScope;

    #[test]
    fn regression_297_switch_arm_types() {
        let gs = GlobalScope::default();

        let source = "switch (1 as i32) { 3 as i8 => {} default => {} }";

        let block_ast =
            zrc_parser::parser::parse_stmt_list(source, "<test>").expect("should parse");

        let tck_result = type_block(
            &gs.create_subscope(),
            block_ast,
            false,
            BlockReturnAbility::MustNotReturn,
        );

        let Err(diagnostic) = tck_result else {
            panic!("expected type checking to fail");
        };

        assert_eq!(
            diagnostic,
            Diagnostic(
                Severity::Error,
                spanned_test!(
                    20,
                    DiagnosticKind::ExpectedSameType("i32".to_string(), "i8".to_string()),
                    27
                )
            )
        );
    }
}<|MERGE_RESOLUTION|>--- conflicted
+++ resolved
@@ -205,7 +205,6 @@
                                 )))
                             }
 
-<<<<<<< HEAD
                             StmtKind::Match { scrutinee, cases } => {
                                 // The following code:
                                 // fn takes_i32(x: i32);
@@ -434,14 +433,13 @@
                                     switch_return_actuality,
                                 )))
                             }
-=======
+
                             StmtKind::UnreachableStmt => Ok(Some((
                                 TypedStmt(TypedStmtKind::UnreachableStmt.in_span(stmt_span)),
                                 // this may create some weird UB if used incorrectly, but it's on
                                 // the user to ensure they don't do that
                                 BlockReturnActuality::AlwaysReturns,
                             ))),
->>>>>>> 9b06fd9d
 
                             StmtKind::DeclarationList(declarations) => Ok(Some((
                                 TypedStmt(
