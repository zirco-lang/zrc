--- conflicted
+++ resolved
@@ -1,16 +1,8 @@
 //! for expressions
 
-<<<<<<< HEAD
-use zrc_diagnostics::{Diagnostic, DiagnosticKind, Severity, Spanned as DiagnosticSpan};
-use zrc_parser::ast::{
-    expr::{Assignment, Expr, ExprKind},
-    Spanned,
-};
-=======
 use zrc_diagnostics::{Diagnostic, DiagnosticKind, Severity};
 use zrc_parser::ast::expr::{Assignment, Expr, ExprKind};
 use zrc_utils::span::{Span, Spanned};
->>>>>>> dbfa36d8
 
 use super::Scope;
 use crate::{
@@ -45,14 +37,7 @@
 }
 
 /// Validate an expr into a place
-<<<<<<< HEAD
-fn expr_to_place(
-    span: (usize, usize),
-    expr: TypedExpr,
-) -> Result<Place, zrc_diagnostics::Diagnostic> {
-=======
 fn expr_to_place(span: Span, expr: TypedExpr) -> Result<Place, zrc_diagnostics::Diagnostic> {
->>>>>>> dbfa36d8
     Ok(match expr.1 {
         TypedExprKind::UnaryDereference(x) => Place(expr.0, PlaceKind::Deref(x)),
         TypedExprKind::Identifier(x) => Place(expr.0, PlaceKind::Variable(x)),
@@ -68,15 +53,7 @@
         _ => {
             return Err(zrc_diagnostics::Diagnostic(
                 zrc_diagnostics::Severity::Error,
-<<<<<<< HEAD
-                zrc_diagnostics::Spanned(
-                    span.0,
-                    zrc_diagnostics::DiagnosticKind::AssignmentToNonPlace(expr.to_string()),
-                    span.1,
-                ),
-=======
                 span.containing(DiagnosticKind::AssignmentToNonPlace(expr.to_string())),
->>>>>>> dbfa36d8
             ))
         }
     })
@@ -92,12 +69,8 @@
 #[allow(clippy::too_many_lines)] // FIXME: make this fn shorter
 #[allow(clippy::module_name_repetitions)]
 pub fn type_expr(scope: &Scope, expr: Expr) -> Result<TypedExpr, zrc_diagnostics::Diagnostic> {
-<<<<<<< HEAD
-    Ok(match expr.0 .1 {
-=======
     let expr_span = expr.0.span();
     Ok(match expr.0.into_value() {
->>>>>>> dbfa36d8
         ExprKind::Comma(a, b) => {
             let at = type_expr(scope, *a)?;
             let bt = type_expr(scope, *b)?;
@@ -110,31 +83,16 @@
             // Desugar `x += y` to `x = x + y`.
             let (place, value) = desugar_assignment(mode, *place, *value);
 
-<<<<<<< HEAD
-            let place_t = expr_to_place((expr.0 .0, expr.0 .2), type_expr(scope, place)?)?;
-=======
             let place_t = expr_to_place(expr_span, type_expr(scope, place)?)?;
->>>>>>> dbfa36d8
             let value_t = type_expr(scope, value)?;
 
             if place_t.0 != value_t.0 {
                 return Err(zrc_diagnostics::Diagnostic(
                     zrc_diagnostics::Severity::Error,
-<<<<<<< HEAD
-                    zrc_diagnostics::Spanned(
-                        expr.0 .0,
-                        zrc_diagnostics::DiagnosticKind::InvalidAssignmentRightHandSideType {
-                            expected: place_t.0.to_string(),
-                            got: value_t.0.to_string(),
-                        },
-                        expr.0 .2,
-                    ),
-=======
                     expr_span.containing(DiagnosticKind::InvalidAssignmentRightHandSideType {
                         expected: place_t.0.to_string(),
                         got: value_t.0.to_string(),
                     }),
->>>>>>> dbfa36d8
                 ));
             }
 
@@ -149,15 +107,7 @@
             if t.0 != TastType::Bool {
                 return Err(Diagnostic(
                     Severity::Error,
-<<<<<<< HEAD
-                    DiagnosticSpan(
-                        expr.0 .0,
-                        DiagnosticKind::UnaryNotExpectedBoolean(t.0.to_string()),
-                        expr.0 .2,
-                    ),
-=======
                     expr_span.containing(DiagnosticKind::UnaryNotExpectedBoolean(t.0.to_string())),
->>>>>>> dbfa36d8
                 ));
             }
             TypedExpr(t.0.clone(), TypedExprKind::UnaryNot(Box::new(t)))
@@ -167,17 +117,9 @@
             if !t.0.is_integer() {
                 return Err(Diagnostic(
                     Severity::Error,
-<<<<<<< HEAD
-                    DiagnosticSpan(
-                        expr.0 .0,
-                        DiagnosticKind::UnaryBitwiseNotExpectedInteger(t.0.to_string()),
-                        expr.0 .2,
-                    ),
-=======
                     expr_span.containing(DiagnosticKind::UnaryBitwiseNotExpectedInteger(
                         t.0.to_string(),
                     )),
->>>>>>> dbfa36d8
                 ));
             }
             TypedExpr(t.0.clone(), TypedExprKind::UnaryBitwiseNot(Box::new(t)))
@@ -187,17 +129,9 @@
             if !t.0.is_signed_integer() {
                 return Err(Diagnostic(
                     Severity::Error,
-<<<<<<< HEAD
-                    DiagnosticSpan(
-                        expr.0 .0,
-                        DiagnosticKind::UnaryMinusExpectedSignedInteger(t.0.to_string()),
-                        expr.0 .2,
-                    ),
-=======
                     expr_span.containing(DiagnosticKind::UnaryMinusExpectedSignedInteger(
                         t.0.to_string(),
                     )),
->>>>>>> dbfa36d8
                 ));
             }
             TypedExpr(t.0.clone(), TypedExprKind::UnaryMinus(Box::new(t)))
@@ -216,16 +150,8 @@
             } else {
                 return Err(Diagnostic(
                     Severity::Error,
-<<<<<<< HEAD
-                    DiagnosticSpan(
-                        expr.0 .0,
-                        DiagnosticKind::CannotDereferenceNonPointer(t.0.to_string()),
-                        expr.0 .2,
-                    ),
-=======
                     expr_span
                         .containing(DiagnosticKind::CannotDereferenceNonPointer(t.0.to_string())),
->>>>>>> dbfa36d8
                 ));
             }
         }
@@ -237,17 +163,9 @@
             if !offset_t.0.is_integer() {
                 return Err(Diagnostic(
                     Severity::Error,
-<<<<<<< HEAD
-                    DiagnosticSpan(
-                        expr.0 .0,
-                        DiagnosticKind::IndexOffsetMustBeInteger(offset_t.0.to_string()),
-                        expr.0 .2,
-                    ),
-=======
                     expr_span.containing(DiagnosticKind::IndexOffsetMustBeInteger(
                         offset_t.0.to_string(),
                     )),
->>>>>>> dbfa36d8
                 ));
             }
 
@@ -259,17 +177,9 @@
             } else {
                 return Err(Diagnostic(
                     Severity::Error,
-<<<<<<< HEAD
-                    DiagnosticSpan(
-                        expr.0 .0,
-                        DiagnosticKind::CannotIndexIntoNonPointer(ptr_t.0.to_string()),
-                        expr.0 .2,
-                    ),
-=======
                     expr_span.containing(DiagnosticKind::CannotIndexIntoNonPointer(
                         ptr_t.0.to_string(),
                     )),
->>>>>>> dbfa36d8
                 ));
             }
         }
@@ -286,34 +196,18 @@
                 } else {
                     return Err(Diagnostic(
                         Severity::Error,
-<<<<<<< HEAD
-                        DiagnosticSpan(
-                            expr.0 .0,
-                            DiagnosticKind::StructDoesNotHaveMember(obj_t.to_string(), key.1),
-                            expr.0 .2,
-                        ),
-=======
                         expr_span.containing(DiagnosticKind::StructDoesNotHaveMember(
                             obj_t.to_string(),
                             key.into_value(),
                         )),
->>>>>>> dbfa36d8
                     ));
                 }
             } else {
                 return Err(Diagnostic(
                     Severity::Error,
-<<<<<<< HEAD
-                    DiagnosticSpan(
-                        expr.0 .0,
-                        DiagnosticKind::StructMemberAccessOnNonStruct(obj_t.to_string()),
-                        expr.0 .2,
-                    ),
-=======
                     expr_span.containing(DiagnosticKind::StructMemberAccessOnNonStruct(
                         obj_t.to_string(),
                     )),
->>>>>>> dbfa36d8
                 ));
             }
         }
@@ -336,17 +230,9 @@
             } else {
                 return Err(Diagnostic(
                     Severity::Error,
-<<<<<<< HEAD
-                    DiagnosticSpan(
-                        expr.0 .0,
-                        DiagnosticKind::CannotDereferenceNonPointer(obj_t.to_string()),
-                        expr.0 .2,
-                    ),
-=======
                     expr_span.containing(DiagnosticKind::CannotDereferenceNonPointer(
                         obj_t.to_string(),
                     )),
->>>>>>> dbfa36d8
                 ));
             }
         }
@@ -362,21 +248,10 @@
                 if arg_types.len() != args_t.len() {
                     return Err(Diagnostic(
                         Severity::Error,
-<<<<<<< HEAD
-                        DiagnosticSpan(
-                            expr.0 .0,
-                            DiagnosticKind::FunctionArgumentCountMismatch {
-                                expected: arg_types.len(),
-                                got: args_t.len(),
-                            },
-                            expr.0 .2,
-                        ),
-=======
                         expr_span.containing(DiagnosticKind::FunctionArgumentCountMismatch {
                             expected: arg_types.len(),
                             got: args_t.len(),
                         }),
->>>>>>> dbfa36d8
                     ));
                 }
 
@@ -384,21 +259,12 @@
                     if arg_type != &arg_t.0 {
                         return Err(Diagnostic(
                             Severity::Error,
-<<<<<<< HEAD
-                            DiagnosticSpan(
-                                args.1[i].0 .0,
-=======
                             args.value()[i].0.span().containing(
->>>>>>> dbfa36d8
                                 DiagnosticKind::FunctionArgumentTypeMismatch {
                                     n: i,
                                     expected: arg_type.to_string(),
                                     got: arg_t.0.to_string(),
                                 },
-<<<<<<< HEAD
-                                args.1[i].0 .2,
-=======
->>>>>>> dbfa36d8
                             ),
                         ));
                     }
@@ -411,15 +277,7 @@
             } else {
                 return Err(Diagnostic(
                     Severity::Error,
-<<<<<<< HEAD
-                    DiagnosticSpan(
-                        expr.0 .0,
-                        DiagnosticKind::CannotCallNonFunction(ft.to_string()),
-                        expr.0 .2,
-                    ),
-=======
                     expr_span.containing(DiagnosticKind::CannotCallNonFunction(ft.to_string())),
->>>>>>> dbfa36d8
                 ));
             }
         }
@@ -432,40 +290,21 @@
             if cond_t.0 != TastType::Bool {
                 return Err(Diagnostic(
                     Severity::Error,
-<<<<<<< HEAD
-                    DiagnosticSpan(
-                        cond.0 .0,
-                        DiagnosticKind::TernaryConditionMustBeBoolean(cond_t.to_string()),
-                        cond.0 .2,
-                    ),
-=======
                     cond.0
                         .span()
                         .containing(DiagnosticKind::TernaryConditionMustBeBoolean(
                             cond_t.to_string(),
                         )),
->>>>>>> dbfa36d8
                 ));
             }
 
             if if_true_t.0 != if_false_t.0 {
                 return Err(Diagnostic(
                     Severity::Error,
-<<<<<<< HEAD
-                    DiagnosticSpan(
-                        expr.0 .0,
-                        DiagnosticKind::TernaryArmsMustHaveSameType(
-                            if_true_t.to_string(),
-                            if_false_t.to_string(),
-                        ),
-                        expr.0 .2,
-                    ),
-=======
                     expr_span.containing(DiagnosticKind::TernaryArmsMustHaveSameType(
                         if_true_t.to_string(),
                         if_false_t.to_string(),
                     )),
->>>>>>> dbfa36d8
                 ));
             }
 
@@ -482,42 +321,20 @@
             if at.0 != TastType::Bool {
                 return Err(Diagnostic(
                     Severity::Error,
-<<<<<<< HEAD
-                    DiagnosticSpan(
-                        a.0 .0,
-                        DiagnosticKind::ExpectedGot {
-                            expected: "bool".to_string(),
-                            got: at.0.to_string(),
-                        },
-                        a.0 .2,
-                    ),
-=======
                     a.0.span().containing(DiagnosticKind::ExpectedGot {
                         expected: "bool".to_string(),
                         got: at.0.to_string(),
                     }),
->>>>>>> dbfa36d8
                 ));
             }
 
             if bt.0 != TastType::Bool {
                 return Err(Diagnostic(
                     Severity::Error,
-<<<<<<< HEAD
-                    DiagnosticSpan(
-                        b.0 .0,
-                        DiagnosticKind::ExpectedGot {
-                            expected: "bool".to_string(),
-                            got: bt.0.to_string(),
-                        },
-                        b.0 .2,
-                    ),
-=======
                     b.0.span().containing(DiagnosticKind::ExpectedGot {
                         expected: "bool".to_string(),
                         got: bt.0.to_string(),
                     }),
->>>>>>> dbfa36d8
                 ));
             }
 
@@ -537,18 +354,10 @@
             } else {
                 return Err(Diagnostic(
                     Severity::Error,
-<<<<<<< HEAD
-                    DiagnosticSpan(
-                        expr.0 .0,
-                        DiagnosticKind::EqualityOperators(at.0.to_string(), bt.0.to_string()),
-                        expr.0 .2,
-                    ),
-=======
                     expr_span.containing(DiagnosticKind::EqualityOperators(
                         at.0.to_string(),
                         bt.0.to_string(),
                     )),
->>>>>>> dbfa36d8
                 ));
             }
 
@@ -564,60 +373,30 @@
             if !at.0.is_integer() {
                 return Err(Diagnostic(
                     Severity::Error,
-<<<<<<< HEAD
-                    DiagnosticSpan(
-                        a.0 .0,
-                        DiagnosticKind::ExpectedGot {
-                            expected: "integer".to_string(),
-                            got: at.0.to_string(),
-                        },
-                        a.0 .2,
-                    ),
-=======
                     a.0.span().containing(DiagnosticKind::ExpectedGot {
                         expected: "integer".to_string(),
                         got: at.0.to_string(),
                     }),
->>>>>>> dbfa36d8
                 ));
             }
 
             if !bt.0.is_integer() {
                 return Err(Diagnostic(
                     Severity::Error,
-<<<<<<< HEAD
-                    DiagnosticSpan(
-                        b.0 .0,
-                        DiagnosticKind::ExpectedGot {
-                            expected: "integer".to_string(),
-                            got: bt.0.to_string(),
-                        },
-                        b.0 .2,
-                    ),
-=======
                     b.0.span().containing(DiagnosticKind::ExpectedGot {
                         expected: "integer".to_string(),
                         got: bt.0.to_string(),
                     }),
->>>>>>> dbfa36d8
                 ));
             }
 
             if at.0 != bt.0 {
                 return Err(Diagnostic(
                     Severity::Error,
-<<<<<<< HEAD
-                    DiagnosticSpan(
-                        expr.0 .0,
-                        DiagnosticKind::ExpectedSameType(at.0.to_string(), bt.0.to_string()),
-                        expr.0 .2,
-                    ),
-=======
                     expr_span.containing(DiagnosticKind::ExpectedSameType(
                         at.0.to_string(),
                         bt.0.to_string(),
                     )),
->>>>>>> dbfa36d8
                 ));
             }
 
@@ -633,60 +412,30 @@
             if !at.0.is_integer() {
                 return Err(Diagnostic(
                     Severity::Error,
-<<<<<<< HEAD
-                    DiagnosticSpan(
-                        a.0 .0,
-                        DiagnosticKind::ExpectedGot {
-                            expected: "integer".to_string(),
-                            got: at.0.to_string(),
-                        },
-                        a.0 .2,
-                    ),
-=======
                     a.0.span().containing(DiagnosticKind::ExpectedGot {
                         expected: "integer".to_string(),
                         got: at.0.to_string(),
                     }),
->>>>>>> dbfa36d8
                 ));
             }
 
             if !bt.0.is_integer() {
                 return Err(Diagnostic(
                     Severity::Error,
-<<<<<<< HEAD
-                    DiagnosticSpan(
-                        b.0 .0,
-                        DiagnosticKind::ExpectedGot {
-                            expected: "integer".to_string(),
-                            got: bt.0.to_string(),
-                        },
-                        b.0 .2,
-                    ),
-=======
                     b.0.span().containing(DiagnosticKind::ExpectedGot {
                         expected: "integer".to_string(),
                         got: bt.0.to_string(),
                     }),
->>>>>>> dbfa36d8
                 ));
             }
 
             if at.0 != bt.0 {
                 return Err(Diagnostic(
                     Severity::Error,
-<<<<<<< HEAD
-                    DiagnosticSpan(
-                        expr.0 .0,
-                        DiagnosticKind::ExpectedSameType(at.0.to_string(), bt.0.to_string()),
-                        expr.0 .2,
-                    ),
-=======
                     expr_span.containing(DiagnosticKind::ExpectedSameType(
                         at.0.to_string(),
                         bt.0.to_string(),
                     )),
->>>>>>> dbfa36d8
                 ));
             }
 
@@ -702,60 +451,30 @@
             if !at.0.is_integer() {
                 return Err(Diagnostic(
                     Severity::Error,
-<<<<<<< HEAD
-                    DiagnosticSpan(
-                        a.0 .0,
-                        DiagnosticKind::ExpectedGot {
-                            expected: "integer".to_string(),
-                            got: at.0.to_string(),
-                        },
-                        a.0 .2,
-                    ),
-=======
                     a.0.span().containing(DiagnosticKind::ExpectedGot {
                         expected: "integer".to_string(),
                         got: at.0.to_string(),
                     }),
->>>>>>> dbfa36d8
                 ));
             }
 
             if !bt.0.is_integer() {
                 return Err(Diagnostic(
                     Severity::Error,
-<<<<<<< HEAD
-                    DiagnosticSpan(
-                        b.0 .0,
-                        DiagnosticKind::ExpectedGot {
-                            expected: "integer".to_string(),
-                            got: bt.0.to_string(),
-                        },
-                        b.0 .2,
-                    ),
-=======
                     b.0.span().containing(DiagnosticKind::ExpectedGot {
                         expected: "integer".to_string(),
                         got: bt.0.to_string(),
                     }),
->>>>>>> dbfa36d8
                 ));
             }
 
             if at.0 != bt.0 {
                 return Err(Diagnostic(
                     Severity::Error,
-<<<<<<< HEAD
-                    DiagnosticSpan(
-                        expr.0 .0,
-                        DiagnosticKind::ExpectedSameType(at.0.to_string(), bt.0.to_string()),
-                        expr.0 .2,
-                    ),
-=======
                     expr_span.containing(DiagnosticKind::ExpectedSameType(
                         at.0.to_string(),
                         bt.0.to_string(),
                     )),
->>>>>>> dbfa36d8
                 ));
             }
 
@@ -784,35 +503,19 @@
                 } else {
                     return Err(Diagnostic(
                         Severity::Error,
-<<<<<<< HEAD
-                        DiagnosticSpan(
-                            expr.0 .0,
-                            DiagnosticKind::InvalidCast(xt.0.to_string(), tt.to_string()),
-                            expr.0 .2,
-                        ),
-=======
                         expr_span.containing(DiagnosticKind::InvalidCast(
                             xt.0.to_string(),
                             tt.to_string(),
                         )),
->>>>>>> dbfa36d8
                     ));
                 }
             } else {
                 return Err(Diagnostic(
                     Severity::Error,
-<<<<<<< HEAD
-                    DiagnosticSpan(
-                        expr.0 .0,
-                        DiagnosticKind::InvalidCast(xt.0.to_string(), tt.to_string()),
-                        expr.0 .2,
-                    ),
-=======
                     expr_span.containing(DiagnosticKind::InvalidCast(
                         xt.0.to_string(),
                         tt.to_string(),
                     )),
->>>>>>> dbfa36d8
                 ));
             }
         }
@@ -826,15 +529,7 @@
             let t = scope.get_value(&i).ok_or_else(|| {
                 Diagnostic(
                     Severity::Error,
-<<<<<<< HEAD
-                    DiagnosticSpan(
-                        expr.0 .0,
-                        DiagnosticKind::UnableToResolveIdentifier(i.clone()),
-                        expr.0 .2,
-                    ),
-=======
                     expr_span.containing(DiagnosticKind::UnableToResolveIdentifier(i.clone())),
->>>>>>> dbfa36d8
                 )
             })?;
             TypedExpr(t.clone(), TypedExprKind::Identifier(i))
