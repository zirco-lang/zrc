--- conflicted
+++ resolved
@@ -46,6 +46,8 @@
             ("u32", TastType::U32),
             ("i64", TastType::I64),
             ("u64", TastType::U64),
+            ("isize", TastType::Isize),
+            ("usize", TastType::Usize),
             ("bool", TastType::Bool),
             // void is not namable
         ])
@@ -210,7 +212,6 @@
 }
 impl Default for GlobalScope<'static> {
     fn default() -> Self {
-<<<<<<< HEAD
         Self::new()
     }
 }
@@ -240,25 +241,6 @@
             values: global_scope.global_values.clone(),
             types: &global_scope.types,
         }
-=======
-        Self::from_scopes(
-            HashMap::from([]),
-            HashMap::from([
-                ("i8", TastType::I8),
-                ("u8", TastType::U8),
-                ("i16", TastType::I16),
-                ("u16", TastType::U16),
-                ("i32", TastType::I32),
-                ("u32", TastType::U32),
-                ("i64", TastType::I64),
-                ("u64", TastType::U64),
-                ("isize", TastType::Isize),
-                ("usize", TastType::Usize),
-                ("bool", TastType::Bool),
-                // void is not producible
-            ]),
-        )
->>>>>>> 98980964
     }
 }
 
