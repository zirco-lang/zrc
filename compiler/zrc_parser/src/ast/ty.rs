--- conflicted
+++ resolved
@@ -76,21 +76,13 @@
     }
 
     #[must_use]
-<<<<<<< HEAD
-    pub fn struct_direct(span: Span, keys: KeyTypeMapping<'input>) -> Self {
+    pub fn build_struct_from_contents(span: Span, keys: KeyTypeMapping<'input>) -> Self {
         Self(TypeKind::Struct(keys).in_span(span))
     }
 
     #[must_use]
-    pub fn union_direct(span: Span, keys: KeyTypeMapping<'input>) -> Self {
-=======
-    #[allow(clippy::type_complexity)]
-    pub fn build_struct_from_contents(
-        span: Span,
-        keys: Spanned<Vec<Spanned<(Spanned<&'input str>, Self)>>>,
-    ) -> Self {
->>>>>>> 7c6879c1
-        Self(TypeKind::Struct(keys).in_span(span))
+    pub fn build_union_from_contents(span: Span, keys: KeyTypeMapping<'input>) -> Self {
+        Self(TypeKind::Union(keys).in_span(span))
     }
 
     #[must_use]
