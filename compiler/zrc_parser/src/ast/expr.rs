//! Expression representation for the Zirco AST
//!
//! The main thing within this module you will need is the [`Expr`] enum. It contains all the different expression kinds in Zirco.

use std::fmt::Display;

/// The enum representing the different kinds of expressions in Zirco
///
/// This enum represents all the different kinds of expressions in Zirco. It is used by the parser to represent the AST in the expression position.
#[derive(PartialEq, Debug, Clone)]
pub enum Expr {
    /// `a, b`
    Comma(Box<Expr>, Box<Expr>),

    /// `a = b`
    Assignment(Box<Expr>, Box<Expr>),
    /// `a += b`
    AdditionAssignment(Box<Expr>, Box<Expr>),
    /// `a -= b`
    SubtractionAssignment(Box<Expr>, Box<Expr>),
    /// `a *= b`
    MultiplicationAssignment(Box<Expr>, Box<Expr>),
    /// `a /= b`
    DivisionAssignment(Box<Expr>, Box<Expr>),
    /// `a %= b`
    ModuloAssignment(Box<Expr>, Box<Expr>),
    /// `a &= b`
    BitwiseAndAssignment(Box<Expr>, Box<Expr>),
    /// `a |= b`
    BitwiseOrAssignment(Box<Expr>, Box<Expr>),
    /// `a ^= b`
    BitwiseXorAssignment(Box<Expr>, Box<Expr>),
    /// `a <<= b`
    BitwiseLeftShiftAssignment(Box<Expr>, Box<Expr>),
    /// `a >>= b`
    BitwiseRightShiftAssignment(Box<Expr>, Box<Expr>),

    /// `!x`
    UnaryNot(Box<Expr>),
    /// `~x`
    UnaryBitwiseNot(Box<Expr>),
    /// `-x`
    UnaryMinus(Box<Expr>),
    /// `&x`
    UnaryAddressOf(Box<Expr>),
    /// `*x`
    UnaryDereference(Box<Expr>),

    /// `a[b]`
    Index(Box<Expr>, Box<Expr>),
    /// `a.b`
    Dot(Box<Expr>, String),
    /// `a->b`
    Arrow(Box<Expr>, String),
    /// `a(b, c, d, ...)`
    Call(Box<Expr>, Vec<Expr>),

    /// `a ? b : c`
    Ternary(Box<Expr>, Box<Expr>, Box<Expr>),

    /// `a && b`
    LogicalAnd(Box<Expr>, Box<Expr>),
    /// `a || b`
    LogicalOr(Box<Expr>, Box<Expr>),

    /// `a == b`
    Equals(Box<Expr>, Box<Expr>),
    /// `a != b`
    NotEquals(Box<Expr>, Box<Expr>),

    /// `a & b`
    BitwiseAnd(Box<Expr>, Box<Expr>),
    /// `a | b`
    BitwiseOr(Box<Expr>, Box<Expr>),
    /// `a ^ b`
    BitwiseXor(Box<Expr>, Box<Expr>),

    /// `a > b`
    GreaterThan(Box<Expr>, Box<Expr>),
    /// `a >= b`
    GreaterThanOrEqualTo(Box<Expr>, Box<Expr>),
    /// `a < b`
    LessThan(Box<Expr>, Box<Expr>),
    /// `a <= b`
    LessThanOrEqualTo(Box<Expr>, Box<Expr>),

    /// `a >> b`
    BitwiseRightShift(Box<Expr>, Box<Expr>),
    /// `a << b`
    BitwiseLeftShift(Box<Expr>, Box<Expr>),

    /// `a + b`
    Addition(Box<Expr>, Box<Expr>),
    /// `a - b`
    Subtraction(Box<Expr>, Box<Expr>),

    /// `a * b`
    Multiplication(Box<Expr>, Box<Expr>),
    /// `a / b`
    Division(Box<Expr>, Box<Expr>),
    /// `a % b`
    Modulo(Box<Expr>, Box<Expr>),

<<<<<<< HEAD
    Cast(Box<Expr>, super::ty::Type),

=======
    /// Any numeric literal.
>>>>>>> a9d58d9d
    NumberLiteral(String),
    /// Any string literal.
    StringLiteral(String),
    /// Any identifier.
    Identifier(String),
    /// Any boolean literal.
    BooleanLiteral(bool),

    /// An error occurred while parsing.
    Error,
}

impl Display for Expr {
    fn fmt(&self, f: &mut std::fmt::Formatter<'_>) -> std::fmt::Result {
        write!(f, "(")?;
        match self {
<<<<<<< HEAD
            Expr::NumberLiteral(n) => write!(f, "{}", n),
            Expr::StringLiteral(s) => write!(f, "{}", s),
            Expr::Identifier(i) => write!(f, "{}", i),
            Expr::BooleanLiteral(b) => write!(f, "{}", b),
            Expr::Error => write!(f, "error"),
            Expr::Assignment(l, r) => write!(f, "{} = {}", l, r),
            Expr::Addition(l, r) => write!(f, "{} + {}", l, r),
            Expr::Subtraction(l, r) => write!(f, "{} - {}", l, r),
            Expr::Multiplication(l, r) => write!(f, "{} * {}", l, r),
            Expr::Division(l, r) => write!(f, "{} / {}", l, r),
            Expr::Modulo(l, r) => write!(f, "{} % {}", l, r),
            Expr::BitwiseAnd(l, r) => write!(f, "{} & {}", l, r),
            Expr::BitwiseOr(l, r) => write!(f, "{} | {}", l, r),
            Expr::BitwiseXor(l, r) => write!(f, "{} ^ {}", l, r),
            Expr::BitwiseLeftShift(l, r) => write!(f, "{} << {}", l, r),
            Expr::BitwiseRightShift(l, r) => write!(f, "{} >> {}", l, r),
            Expr::GreaterThan(l, r) => write!(f, "{} > {}", l, r),
            Expr::GreaterThanOrEqualTo(l, r) => write!(f, "{} >= {}", l, r),
            Expr::LessThan(l, r) => write!(f, "{} < {}", l, r),
            Expr::LessThanOrEqualTo(l, r) => write!(f, "{} <= {}", l, r),
            Expr::Equals(l, r) => write!(f, "{} == {}", l, r),
            Expr::Cast(x, t) => write!(f, "{x} as {t}"),
            Expr::NotEquals(l, r) => write!(f, "{} != {}", l, r),
            Expr::LogicalAnd(l, r) => write!(f, "{} && {}", l, r),
            Expr::LogicalOr(l, r) => write!(f, "{} || {}", l, r),
            Expr::Comma(l, r) => write!(f, "{}, {}", l, r),
            Expr::AdditionAssignment(l, r) => write!(f, "{} += {}", l, r),
            Expr::SubtractionAssignment(l, r) => write!(f, "{} -= {}", l, r),
            Expr::MultiplicationAssignment(l, r) => write!(f, "{} *= {}", l, r),
            Expr::DivisionAssignment(l, r) => write!(f, "{} /= {}", l, r),
            Expr::ModuloAssignment(l, r) => write!(f, "{} %= {}", l, r),
            Expr::BitwiseAndAssignment(l, r) => write!(f, "{} &= {}", l, r),
            Expr::BitwiseOrAssignment(l, r) => write!(f, "{} |= {}", l, r),
            Expr::BitwiseXorAssignment(l, r) => write!(f, "{} ^= {}", l, r),
            Expr::BitwiseLeftShiftAssignment(l, r) => write!(f, "{} <<= {}", l, r),
            Expr::BitwiseRightShiftAssignment(l, r) => write!(f, "{} >>= {}", l, r),
            Expr::UnaryNot(e) => write!(f, "!{}", e),
            Expr::UnaryBitwiseNot(e) => write!(f, "~{}", e),
            Expr::UnaryMinus(e) => write!(f, "-{}", e),
            Expr::UnaryAddressOf(e) => write!(f, "&{}", e),
            Expr::UnaryDereference(e) => write!(f, "*{}", e),
            Expr::Arrow(l, r) => write!(f, "{}->{}", l, r),
            Expr::Ternary(l, m, r) => write!(f, "{} ? {} : {}", l, m, r),
            Expr::Index(a, b) => write!(f, "{}[{}]", a, b),
            Expr::Dot(a, b) => write!(f, "{}.{}", a, b),
            Expr::Call(a, b) => write!(
=======
            Self::NumberLiteral(n) => write!(f, "{n}"),
            Self::StringLiteral(s) => write!(f, "{s}"),
            Self::Identifier(i) => write!(f, "{i}"),
            Self::BooleanLiteral(b) => write!(f, "{b}"),
            Self::Error => write!(f, "error"),
            Self::Assignment(l, r) => write!(f, "{l} = {r}"),
            Self::Addition(l, r) => write!(f, "{l} + {r}"),
            Self::Subtraction(l, r) => write!(f, "{l} - {r}"),
            Self::Multiplication(l, r) => write!(f, "{l} * {r}"),
            Self::Division(l, r) => write!(f, "{l} / {r}"),
            Self::Modulo(l, r) => write!(f, "{l} % {r}"),
            Self::BitwiseAnd(l, r) => write!(f, "{l} & {r}"),
            Self::BitwiseOr(l, r) => write!(f, "{l} | {r}"),
            Self::BitwiseXor(l, r) => write!(f, "{l} ^ {r}"),
            Self::BitwiseLeftShift(l, r) => write!(f, "{l} << {r}"),
            Self::BitwiseRightShift(l, r) => write!(f, "{l} >> {r}"),
            Self::GreaterThan(l, r) => write!(f, "{l} > {r}"),
            Self::GreaterThanOrEqualTo(l, r) => write!(f, "{l} >= {r}"),
            Self::LessThan(l, r) => write!(f, "{l} < {r}"),
            Self::LessThanOrEqualTo(l, r) => write!(f, "{l} <= {r}"),
            Self::Equals(l, r) => write!(f, "{l} == {r}"),
            Self::NotEquals(l, r) => write!(f, "{l} != {r}"),
            Self::LogicalAnd(l, r) => write!(f, "{l} && {r}"),
            Self::LogicalOr(l, r) => write!(f, "{l} || {r}"),
            Self::Comma(l, r) => write!(f, "{l}, {r}"),
            Self::AdditionAssignment(l, r) => write!(f, "{l} += {r}"),
            Self::SubtractionAssignment(l, r) => write!(f, "{l} -= {r}"),
            Self::MultiplicationAssignment(l, r) => write!(f, "{l} *= {r}"),
            Self::DivisionAssignment(l, r) => write!(f, "{l} /= {r}"),
            Self::ModuloAssignment(l, r) => write!(f, "{l} %= {r}"),
            Self::BitwiseAndAssignment(l, r) => write!(f, "{l} &= {r}"),
            Self::BitwiseOrAssignment(l, r) => write!(f, "{l} |= {r}"),
            Self::BitwiseXorAssignment(l, r) => write!(f, "{l} ^= {r}"),
            Self::BitwiseLeftShiftAssignment(l, r) => write!(f, "{l} <<= {r}"),
            Self::BitwiseRightShiftAssignment(l, r) => write!(f, "{l} >>= {r}"),
            Self::UnaryNot(e) => write!(f, "!{e}"),
            Self::UnaryBitwiseNot(e) => write!(f, "~{e}"),
            Self::UnaryMinus(e) => write!(f, "-{e}"),
            Self::UnaryAddressOf(e) => write!(f, "&{e}"),
            Self::UnaryDereference(e) => write!(f, "*{e}"),
            Self::Arrow(l, r) => write!(f, "{l}->{r}"),
            Self::Ternary(l, m, r) => write!(f, "{l} ? {m} : {r}"),
            Self::Index(a, b) => write!(f, "{a}[{b}]"),
            Self::Dot(a, b) => write!(f, "{a}.{b}"),
            Self::Call(a, b) => write!(
>>>>>>> a9d58d9d
                f,
                "{}({})",
                a,
                b.iter()
                    .map(ToString::to_string)
                    .collect::<Vec<String>>()
                    .join(", ")
            ),
        }?;
        write!(f, ")")?;
        Ok(())
    }
}<|MERGE_RESOLUTION|>--- conflicted
+++ resolved
@@ -101,12 +101,10 @@
     /// `a % b`
     Modulo(Box<Expr>, Box<Expr>),
 
-<<<<<<< HEAD
+    // `x as T`
     Cast(Box<Expr>, super::ty::Type),
 
-=======
     /// Any numeric literal.
->>>>>>> a9d58d9d
     NumberLiteral(String),
     /// Any string literal.
     StringLiteral(String),
@@ -123,54 +121,6 @@
     fn fmt(&self, f: &mut std::fmt::Formatter<'_>) -> std::fmt::Result {
         write!(f, "(")?;
         match self {
-<<<<<<< HEAD
-            Expr::NumberLiteral(n) => write!(f, "{}", n),
-            Expr::StringLiteral(s) => write!(f, "{}", s),
-            Expr::Identifier(i) => write!(f, "{}", i),
-            Expr::BooleanLiteral(b) => write!(f, "{}", b),
-            Expr::Error => write!(f, "error"),
-            Expr::Assignment(l, r) => write!(f, "{} = {}", l, r),
-            Expr::Addition(l, r) => write!(f, "{} + {}", l, r),
-            Expr::Subtraction(l, r) => write!(f, "{} - {}", l, r),
-            Expr::Multiplication(l, r) => write!(f, "{} * {}", l, r),
-            Expr::Division(l, r) => write!(f, "{} / {}", l, r),
-            Expr::Modulo(l, r) => write!(f, "{} % {}", l, r),
-            Expr::BitwiseAnd(l, r) => write!(f, "{} & {}", l, r),
-            Expr::BitwiseOr(l, r) => write!(f, "{} | {}", l, r),
-            Expr::BitwiseXor(l, r) => write!(f, "{} ^ {}", l, r),
-            Expr::BitwiseLeftShift(l, r) => write!(f, "{} << {}", l, r),
-            Expr::BitwiseRightShift(l, r) => write!(f, "{} >> {}", l, r),
-            Expr::GreaterThan(l, r) => write!(f, "{} > {}", l, r),
-            Expr::GreaterThanOrEqualTo(l, r) => write!(f, "{} >= {}", l, r),
-            Expr::LessThan(l, r) => write!(f, "{} < {}", l, r),
-            Expr::LessThanOrEqualTo(l, r) => write!(f, "{} <= {}", l, r),
-            Expr::Equals(l, r) => write!(f, "{} == {}", l, r),
-            Expr::Cast(x, t) => write!(f, "{x} as {t}"),
-            Expr::NotEquals(l, r) => write!(f, "{} != {}", l, r),
-            Expr::LogicalAnd(l, r) => write!(f, "{} && {}", l, r),
-            Expr::LogicalOr(l, r) => write!(f, "{} || {}", l, r),
-            Expr::Comma(l, r) => write!(f, "{}, {}", l, r),
-            Expr::AdditionAssignment(l, r) => write!(f, "{} += {}", l, r),
-            Expr::SubtractionAssignment(l, r) => write!(f, "{} -= {}", l, r),
-            Expr::MultiplicationAssignment(l, r) => write!(f, "{} *= {}", l, r),
-            Expr::DivisionAssignment(l, r) => write!(f, "{} /= {}", l, r),
-            Expr::ModuloAssignment(l, r) => write!(f, "{} %= {}", l, r),
-            Expr::BitwiseAndAssignment(l, r) => write!(f, "{} &= {}", l, r),
-            Expr::BitwiseOrAssignment(l, r) => write!(f, "{} |= {}", l, r),
-            Expr::BitwiseXorAssignment(l, r) => write!(f, "{} ^= {}", l, r),
-            Expr::BitwiseLeftShiftAssignment(l, r) => write!(f, "{} <<= {}", l, r),
-            Expr::BitwiseRightShiftAssignment(l, r) => write!(f, "{} >>= {}", l, r),
-            Expr::UnaryNot(e) => write!(f, "!{}", e),
-            Expr::UnaryBitwiseNot(e) => write!(f, "~{}", e),
-            Expr::UnaryMinus(e) => write!(f, "-{}", e),
-            Expr::UnaryAddressOf(e) => write!(f, "&{}", e),
-            Expr::UnaryDereference(e) => write!(f, "*{}", e),
-            Expr::Arrow(l, r) => write!(f, "{}->{}", l, r),
-            Expr::Ternary(l, m, r) => write!(f, "{} ? {} : {}", l, m, r),
-            Expr::Index(a, b) => write!(f, "{}[{}]", a, b),
-            Expr::Dot(a, b) => write!(f, "{}.{}", a, b),
-            Expr::Call(a, b) => write!(
-=======
             Self::NumberLiteral(n) => write!(f, "{n}"),
             Self::StringLiteral(s) => write!(f, "{s}"),
             Self::Identifier(i) => write!(f, "{i}"),
@@ -215,8 +165,8 @@
             Self::Ternary(l, m, r) => write!(f, "{l} ? {m} : {r}"),
             Self::Index(a, b) => write!(f, "{a}[{b}]"),
             Self::Dot(a, b) => write!(f, "{a}.{b}"),
+            Self::Cast(a, t) => write!(f, "{a} as {t}"),
             Self::Call(a, b) => write!(
->>>>>>> a9d58d9d
                 f,
                 "{}({})",
                 a,
