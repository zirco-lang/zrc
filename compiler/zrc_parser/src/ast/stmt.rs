--- conflicted
+++ resolved
@@ -63,11 +63,7 @@
         /// The name of the function.
         name: Spanned<&'input str>,
         /// The parameters of the function.
-<<<<<<< HEAD
-        parameters: Spanned<ArgumentDeclarationList>,
-=======
-        parameters: Spanned<Vec<Spanned<ArgumentDeclaration<'input>>>>,
->>>>>>> fc95d005
+        parameters: Spanned<ArgumentDeclarationList<'input>>,
         /// The return type of the function. If set to [`None`], the function is
         /// void.
         return_type: Option<Type<'input>>,
@@ -85,25 +81,24 @@
     },
 }
 
-<<<<<<< HEAD
 /// The list of arguments on a [`Declaration::FunctionDeclaration`]
 ///
 /// May be variadic or not.
 #[derive(Debug, Clone, PartialEq, Eq)]
-pub enum ArgumentDeclarationList {
+pub enum ArgumentDeclarationList<'input> {
     /// `(a, b, ...)`
-    Variadic(Vec<Spanned<ArgumentDeclaration>>),
+    Variadic(Vec<Spanned<ArgumentDeclaration<'input>>>),
     /// `(a, b)` without `...`
-    NonVariadic(Vec<Spanned<ArgumentDeclaration>>),
-}
-impl ArgumentDeclarationList {
+    NonVariadic(Vec<Spanned<ArgumentDeclaration<'input>>>),
+}
+impl<'input> ArgumentDeclarationList<'input> {
     /// Create the [`ArgumentDeclarationList`] for just `()`
     #[must_use]
     pub const fn empty() -> Self {
         Self::NonVariadic(vec![])
     }
 }
-impl Display for ArgumentDeclarationList {
+impl<'input> Display for ArgumentDeclarationList<'input> {
     fn fmt(&self, f: &mut std::fmt::Formatter<'_>) -> std::fmt::Result {
         let (Self::Variadic(args) | Self::NonVariadic(args)) = self;
 
@@ -122,10 +117,7 @@
     }
 }
 
-impl Display for Declaration {
-=======
 impl<'input> Display for Declaration<'input> {
->>>>>>> fc95d005
     fn fmt(&self, f: &mut std::fmt::Formatter<'_>) -> std::fmt::Result {
         match self {
             Self::FunctionDeclaration {
