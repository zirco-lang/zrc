//! Statement representation for the Zirco AST
//!
//! The main thing within this module you will need is the [`Stmt`] enum. It contains all the different statement kinds in Zirco. Some other structs and enums exist to supplement this enum.

use std::fmt::Display;

use super::{expr::Expr, ty::Type};

/// A declaration created with `let`.
#[derive(Debug, Clone, PartialEq)]
pub struct LetDeclaration {
    /// The name of the identifier.
    pub name: String,
    /// The type of the new symbol. If set to [`None`], the type will be inferred.
    pub ty: Option<Type>,
    /// The value to associate with the new symbol.
    pub value: Option<Expr>,
}

impl Display for LetDeclaration {
    fn fmt(&self, f: &mut std::fmt::Formatter<'_>) -> std::fmt::Result {
        match &self.ty {
            None => match &self.value {
                None => write!(f, "{}", self.name),
                Some(v) => write!(f, "{} = {}", self.name, v),
            },
            Some(t) => match &self.value {
                None => write!(f, "{}: {}", self.name, t),
                Some(v) => write!(f, "{}: {} = {}", self.name, t, v),
            },
        }
    }
}

/// The enum representing all the different kinds of statements in Zirco
///
/// This enum represents all the different kinds of statements in Zirco. It is used by the parser to represent the AST in the statement position.
#[derive(PartialEq, Debug, Clone)]
pub enum Stmt {
    /// `if (x) y`
    IfStmt(Expr, Box<Stmt>),
<<<<<<< HEAD
    IfElseStmt(Expr, Box<Stmt>, Box<Stmt>), // TODO: Maybe this should be within IfStmt with an optional else branch?
=======
    /// `if (x) y else z`
    IfElseStmt(Expr, Box<Stmt>, Box<Stmt>),
    /// `while (x) y`
>>>>>>> a9d58d9d
    WhileStmt(Expr, Box<Stmt>),
    /// `for (init; cond; post) body`
    ForStmt {
<<<<<<< HEAD
        init: Box<Declaration>, // FIXME: Should this be option? Is for(;;) valid?
=======
        /// Runs once before the loop starts.
        init: Box<Declaration>,
        /// Runs before each iteration of the loop. If this evaluates to `false`, the loop will end.
>>>>>>> a9d58d9d
        cond: Expr,
        /// Runs after each iteration of the loop.
        post: Expr,
        /// The body of the loop.
        body: Box<Stmt>,
    },
    /// `{ ... }`
    BlockStmt(Vec<Stmt>),
    /// `x;`
    ExprStmt(Expr),
    /// `;`
    EmptyStmt,
    /// `continue;`
    ContinueStmt,
    /// `break;`
    BreakStmt,
    /// `return;` or `return x;`
    ReturnStmt(Option<Expr>),
    /// Any kind of declaration
    Declaration(Declaration),
}

/// Any declaration valid to be present at the top level of a file. May also be used from the [`Stmt::Declaration`] variant.
#[derive(PartialEq, Debug, Clone)]
pub enum Declaration {
    /// A list of [`LetDeclaration`]s.
    DeclarationList(Vec<LetDeclaration>),
    /// A definition for a function
    FunctionDefinition {
        /// The name of the function.
        name: String,
        /// The parameters of the function.
        parameters: Vec<ArgumentDeclaration>,
        /// The return type of the function. If set to [`None`], the function is void.
        return_type: Option<Type>,
        /// The body of the function.
        body: Vec<Stmt>,
    },
}

impl Display for Declaration {
    fn fmt(&self, f: &mut std::fmt::Formatter<'_>) -> std::fmt::Result {
        match self {
            Self::DeclarationList(l) => {
                write!(
                    f,
                    "let {};",
                    l.iter()
                        .map(ToString::to_string)
                        .collect::<Vec<_>>()
                        .join(", ")
                )
            }
            Self::FunctionDefinition {
                name,
                parameters,
                return_type: Some(r),
                body,
            } => write!(
                f,
                "fn {name}({}) -> {r} {{ {} }}",
                parameters
                    .iter()
                    .map(ToString::to_string)
                    .collect::<Vec<String>>()
                    .join(", "),
                body.iter()
                    .map(ToString::to_string)
                    .collect::<Vec<String>>()
                    .join(" ")
            ),
            Self::FunctionDefinition {
                name,
                parameters,
                return_type: None,
                body,
            } => write!(
                f,
                "fn {name}({}) {{ {} }}",
                parameters
                    .iter()
                    .map(ToString::to_string)
                    .collect::<Vec<String>>()
                    .join(", "),
                body.iter()
                    .map(ToString::to_string)
                    .collect::<Vec<String>>()
                    .join(" ")
            ),
        }
    }
}

impl Display for Stmt {
    fn fmt(&self, f: &mut std::fmt::Formatter<'_>) -> std::fmt::Result {
        match self {
            Self::IfStmt(e, s) => write!(f, "if ({e}) {s}"),
            Self::IfElseStmt(e, s1, s2) => write!(f, "if ({e}) {s1} else {s2}"),
            Self::WhileStmt(e, s) => write!(f, "while ({e}) {s}"),
            Self::ForStmt {
                init,
                cond,
                post,
                body,
            } => {
                write!(f, "for ({init}; {cond}; {post}) {body}")
            }
            Self::BlockStmt(s) => {
                write!(f, "{{")?;
                for stmt in s {
                    write!(f, "{stmt}")?;
                }
                write!(f, "}}")
            }
            Self::ExprStmt(e) => write!(f, "{e};"),
            Self::EmptyStmt => write!(f, ";"),
            Self::ContinueStmt => write!(f, "continue;"),
            Self::BreakStmt => write!(f, "break;"),
            Self::ReturnStmt(Some(e)) => write!(f, "return {e};",),
            Self::ReturnStmt(None) => write!(f, "return;"),
            Self::Declaration(d) => write!(f, "{d}"),
        }
    }
}

/// A special form of [`LetDeclaration`] used for function parameters.
#[derive(PartialEq, Eq, Debug, Clone)]
pub struct ArgumentDeclaration {
    /// The name of the parameter.
    pub name: String,
<<<<<<< HEAD
    pub ty: Type,
=======
    /// The type of the parameter.
    pub ty: Option<Type>,
>>>>>>> a9d58d9d
}

impl Display for ArgumentDeclaration {
    fn fmt(&self, f: &mut std::fmt::Formatter<'_>) -> std::fmt::Result {
        write!(f, "{}: {}", self.name, self.ty)
    }
}<|MERGE_RESOLUTION|>--- conflicted
+++ resolved
@@ -39,23 +39,15 @@
 pub enum Stmt {
     /// `if (x) y`
     IfStmt(Expr, Box<Stmt>),
-<<<<<<< HEAD
+    /// `if (x) y else z`
     IfElseStmt(Expr, Box<Stmt>, Box<Stmt>), // TODO: Maybe this should be within IfStmt with an optional else branch?
-=======
-    /// `if (x) y else z`
-    IfElseStmt(Expr, Box<Stmt>, Box<Stmt>),
     /// `while (x) y`
->>>>>>> a9d58d9d
     WhileStmt(Expr, Box<Stmt>),
     /// `for (init; cond; post) body`
     ForStmt {
-<<<<<<< HEAD
+        /// Runs once before the loop starts.
         init: Box<Declaration>, // FIXME: Should this be option? Is for(;;) valid?
-=======
-        /// Runs once before the loop starts.
-        init: Box<Declaration>,
         /// Runs before each iteration of the loop. If this evaluates to `false`, the loop will end.
->>>>>>> a9d58d9d
         cond: Expr,
         /// Runs after each iteration of the loop.
         post: Expr,
@@ -186,12 +178,8 @@
 pub struct ArgumentDeclaration {
     /// The name of the parameter.
     pub name: String,
-<<<<<<< HEAD
+    /// The type of the parameter.
     pub ty: Type,
-=======
-    /// The type of the parameter.
-    pub ty: Option<Type>,
->>>>>>> a9d58d9d
 }
 
 impl Display for ArgumentDeclaration {
