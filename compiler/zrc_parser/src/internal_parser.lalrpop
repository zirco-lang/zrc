// DO NOT IMPORT DIRECTLY -- USE API EXPOSED BY MODULE parser INSTEAD

use std::collections::HashMap;

<<<<<<< HEAD
=======
use zrc_utils::span::{Span, Spanned};

use super::{
    lexer,
    ast::{
        expr::*,
        stmt::*,
        ty::*,
    }
};

>>>>>>> dbfa36d8
grammar;

Spanned<T>: Spanned<T> = {
    <l:@L> <x:T> <r:@R> => Spanned::from_span_and_value(Span::from_positions(l, r), x),
}
SpannedExpr<T>: Expr = {
    <Spanned<T>> => Expr(<>),
}
SpannedStmt<T>: Stmt = {
    <Spanned<T>> => Stmt(<>),
}

CommaSeparated<T>: Vec<T> = {
    <e:T> <mut v:("," <T>)*> ","? => {
        let mut new = vec![e];
        new.append(&mut v);
        new
    }
};

CommaSeparatedWithoutTrailing<T>: Vec<T> = {
    <e:T> <mut v:("," <T>)*> => {
        let mut new = vec![e];
        new.append(&mut v);
        new
    }
}

pub Program: Vec<Spanned<Declaration>> = Spanned<Declaration>*;

// See https://en.wikipedia.org/wiki/Dangling_else#Avoiding_the_conflict_in_LR_parsers for why this
// is necessary. The ClosedStmt rule REQUIRES that an 'else' clause is used, meaning that it will
// attach to the inner 'if' statement.
Stmt: Stmt = {
    SpannedStmt<OpenStmt>,
    SpannedStmt<ClosedStmt>
}

OpenStmt: StmtKind = {
    "if" "(" <e:Expr> ")" <s:Stmt> => StmtKind::IfStmt(e, Box::new(s), None),
    "if" "(" <a:Expr> ")" <b:SpannedStmt<ClosedStmt>> "else" <c:SpannedStmt<OpenStmt>> => 
        StmtKind::IfStmt(a, Box::new(b), Some(Box::new(c))),
    "while" "(" <a:Expr> ")" <b:SpannedStmt<OpenStmt>> => StmtKind::WhileStmt(a, Box::new(b)),
    "for" "(" <a:Spanned<LetDeclaration>> <b:Expr?> ";" <c:Expr?> ")" <d:SpannedStmt<OpenStmt>> => StmtKind::ForStmt {
        init: Some(Box::new(a)),
        cond: b,
        post: c,
        body: Box::new(d)
    },
    "for" "(" ";" <b:Expr?> ";" <c:Expr?> ")" <d:SpannedStmt<OpenStmt>> => StmtKind::ForStmt {
        init: None,
        cond: b,
        post: c,
        body: Box::new(d)
    },
};

ClosedStmt: StmtKind = {
    <SimpleStmt>,

    "if" "(" <a:Expr> ")" <b:SpannedStmt<ClosedStmt>> "else" <c:SpannedStmt<ClosedStmt>> =>
        StmtKind::IfStmt(a, Box::new(b), Some(Box::new(c))),
    "while" "(" <a:Expr> ")" <b:SpannedStmt<ClosedStmt>> => StmtKind::WhileStmt(a, Box::new(b)),
    "for" "(" <a:Spanned<LetDeclaration>> <b:Expr?> ";" <c:Expr?> ")" <d:SpannedStmt<ClosedStmt>> => StmtKind::ForStmt {
        init: Some(Box::new(a)),
        cond: b,
        post: c,
        body: Box::new(d)
    },
    "for" "(" ";" <b:Expr?> ";" <c:Expr?> ")" <d:SpannedStmt<ClosedStmt>> => StmtKind::ForStmt {
        init: None,
        cond: b,
        post: c,
        body: Box::new(d)
    },
};

SimpleStmt: StmtKind = {
    <Expr> ";" => StmtKind::ExprStmt(<>),
    ";" => StmtKind::EmptyStmt,
    "{" <l:StmtList?> "}" => StmtKind::BlockStmt(l.unwrap_or(Vec::new())),
    <FlowStmt>,
    <Spanned<LetDeclaration>> => StmtKind::DeclarationList(<>),
};

// For declarations at the global scope
Declaration: Declaration = {
    <FunctionDeclaration>,
    <StructDeclaration>,
};

FunctionDeclaration: Declaration = {
    "fn" <i:Spanned<IDENTIFIER>> "(" <a:Spanned<ArgumentDeclarationList?>> ")" <r:("->" <Type>)?> "{"
        <s:Spanned<StmtList?>>
    "}" => Declaration::FunctionDeclaration {
        name: i,
        parameters: a.map(|inner| inner.unwrap_or(Vec::new())),
        return_type: r,
        body: Some(s.map(|inner| inner.unwrap_or(Vec::new()))),
    },
    "fn" <i:Spanned<IDENTIFIER>> "(" <a:Spanned<ArgumentDeclarationList?>> ")" <r:("->" <Type>)?> ";" => Declaration::FunctionDeclaration {
        name: i,
        parameters: a.map(|inner| inner.unwrap_or(Vec::new())),
        return_type: r,
        body: None,
    }
};

StructDeclaration: Declaration = {
    "struct" <i:Spanned<IDENTIFIER>> "{" <l:Spanned<CommaSeparated<Spanned<(<Spanned<IDENTIFIER>> ":" <Type>)>>?>> "}" => Declaration::StructDeclaration {
        name: i,
        fields: l.map(|inner| {
            inner
                .unwrap_or(Vec::new())
                .into_iter()
                .map(|x| (x.value().0.value().clone(), x))
                .collect::<HashMap<_, _>>()
        })
    }
}

ArgumentDeclarationList = CommaSeparated<Spanned<ArgumentDeclaration>>;

ArgumentDeclaration: ArgumentDeclaration = {
    <i:Spanned<IDENTIFIER>> ":" <t:Type> => ArgumentDeclaration {
        name: i,
        ty: t
    }
};

LetDeclaration: Vec<Spanned<LetDeclaration>> = {
    "let" <l:CommaSeparatedWithoutTrailing<
        Spanned<(<Spanned<IDENTIFIER>> <(":" <Type>)?> <("=" <Assignment>)?>)>
    >> ";" => l.into_iter().map(|sp| sp.map(|(i, t, v)| LetDeclaration {
        name: i,
        ty: t,
        value: v,
    })).collect::<Vec<_>>(),
};

Type: Type = {
    Spanned<IDENTIFIER> => Type(<>.map(|x| TypeKind::Identifier(x))),
    Spanned<("*" <Type>)> => Type(<>.map(|x| TypeKind::Ptr(Box::new(x)))),
    Spanned<("struct" "{" <CommaSeparated<
        (<IDENTIFIER> ":" <Type>)>?> "}")> => Type(<>.map(|x| TypeKind::Struct(x.unwrap_or(Vec::new()).into_iter().collect::<HashMap<_, _>>()))),
}

FlowStmt: StmtKind = {
    "continue" ";" => StmtKind::ContinueStmt,
    "break" ";" => StmtKind::BreakStmt,
    "return" <e:Expr?> ";" => StmtKind::ReturnStmt(e),
};

StmtList: Vec<Stmt> = Stmt+;

pub Expr: Expr = Comma;

// Because ( <EXPR> ) should be spanned as ( @L <EXPR> @R ) not @L ( <EXPR> ) @R, Primary must
// yield Expr so it can preserve a unique span. This means all other varients must also yield Primary
// however, this requires a lot of boilerplate to wrap in spans. Because of this, we declare this way.
// Takes T,Next: ExprKind and adds Next as the next layer while also wrapping all Ts in a span.
// This makes overall handling spans much easier.
//
// So, in essence:
//     _Comma: ExprKind = {
//         <l:Comma> "," <r:Assignment> => ExprKind::Comma(Box::new(l), Box::new(r)),
//     }
//     Comma: Expr = ExprPrecedenceTier<_Comma, Assignment>;
// Is equivalent to:
//     Comma: Expr = {
//         <s:@L> <l:Comma> "," <r:Assignment> <e:@R> => Expr(Spanned(s, ExprKind::Comma(Box::new(l), Box::new(r)), e)),
//         <Assignment>,
//     }
ExprPrecedenceTier<T, Next>: Expr = {
    SpannedExpr<T>,
    <Next>,
}

_Comma: ExprKind = {
    <l:Comma> "," <r:Assignment> => ExprKind::Comma(Box::new(l), Box::new(r)),
}
Comma = ExprPrecedenceTier<_Comma, Assignment>;

_Assignment: ExprKind = {
    <lhs:Unary> "=" <rhs:Assignment> => ExprKind::Assignment(Assignment::Standard, Box::new(lhs), Box::new(rhs)),
    <lhs:Unary> "+=" <rhs:Assignment> => ExprKind::Assignment(Assignment::Arithmetic(Arithmetic::Addition), Box::new(lhs), Box::new(rhs)),
    <lhs:Unary> "-=" <rhs:Assignment> => ExprKind::Assignment(Assignment::Arithmetic(Arithmetic::Subtraction), Box::new(lhs), Box::new(rhs)),
    <lhs:Unary> "*=" <rhs:Assignment> => ExprKind::Assignment(Assignment::Arithmetic(Arithmetic::Multiplication), Box::new(lhs), Box::new(rhs)),
    <lhs:Unary> "/=" <rhs:Assignment> => ExprKind::Assignment(Assignment::Arithmetic(Arithmetic::Division), Box::new(lhs), Box::new(rhs)),
    <lhs:Unary> "%=" <rhs:Assignment> => ExprKind::Assignment(Assignment::Arithmetic(Arithmetic::Modulo), Box::new(lhs), Box::new(rhs)),
    <lhs:Unary> "&=" <rhs:Assignment> => ExprKind::Assignment(Assignment::BinaryBitwise(BinaryBitwise::And), Box::new(lhs), Box::new(rhs)),
    <lhs:Unary> "|=" <rhs:Assignment> => ExprKind::Assignment(Assignment::BinaryBitwise(BinaryBitwise::Or), Box::new(lhs), Box::new(rhs)),
    <lhs:Unary> "^=" <rhs:Assignment> => ExprKind::Assignment(Assignment::BinaryBitwise(BinaryBitwise::Xor), Box::new(lhs), Box::new(rhs)),
    <lhs:Unary> "<<=" <rhs:Assignment> => ExprKind::Assignment(Assignment::BinaryBitwise(BinaryBitwise::Shl), Box::new(lhs), Box::new(rhs)),
    <lhs:Unary> ">>=" <rhs:Assignment> => ExprKind::Assignment(Assignment::BinaryBitwise(BinaryBitwise::Shr), Box::new(lhs), Box::new(rhs)),
};
Assignment = ExprPrecedenceTier<_Assignment, Ternary>;

_Ternary: ExprKind = {
    <l:Logical> "?" <c:Expr> ":" <r:Ternary> => ExprKind::Ternary(Box::new(l), Box::new(c), Box::new(r)),
};
Ternary = ExprPrecedenceTier<_Ternary, Logical>;

Logical: Expr = LogicalOr;
_LogicalOr: ExprKind = {
    <l:LogicalOr> "||" <r:LogicalAnd> => ExprKind::Logical(Logical::Or, Box::new(l), Box::new(r)),
};
LogicalOr = ExprPrecedenceTier<_LogicalOr, LogicalAnd>;
_LogicalAnd: ExprKind = {
    <l:LogicalAnd> "&&" <r:Equality> => ExprKind::Logical(Logical::And, Box::new(l), Box::new(r)),
};
LogicalAnd = ExprPrecedenceTier<_LogicalAnd, Bitwise>;

Bitwise: Expr = BitwiseOr;
_BitwiseOr: ExprKind = {
    <l:BitwiseOr> "|" <r:BitwiseXor> => ExprKind::BinaryBitwise(BinaryBitwise::Or, Box::new(l), Box::new(r)),
};
BitwiseOr: Expr = ExprPrecedenceTier<_BitwiseOr, BitwiseXor>;
_BitwiseXor: ExprKind = {
    <l:BitwiseXor> "^" <r:BitwiseAnd> => ExprKind::BinaryBitwise(BinaryBitwise::Xor, Box::new(l), Box::new(r)),
};
BitwiseXor: Expr = ExprPrecedenceTier<_BitwiseXor, BitwiseAnd>;
_BitwiseAnd: ExprKind = {
    <l:BitwiseAnd> "&" <r:Equality> => ExprKind::BinaryBitwise(BinaryBitwise::And, Box::new(l), Box::new(r)),
}
BitwiseAnd: Expr = ExprPrecedenceTier<_BitwiseAnd, Equality>;

_Equality: ExprKind = {
    <l:Equality> "==" <r:Comparison> => ExprKind::Equality(Equality::Eq, Box::new(l), Box::new(r)),
    <l:Equality> "!=" <r:Comparison> => ExprKind::Equality(Equality::Neq, Box::new(l), Box::new(r)),
};
Equality: Expr = ExprPrecedenceTier<_Equality, Comparison>;

_Comparison: ExprKind = {
    <l:Comparison> ">" <r:BitShift> => ExprKind::Comparison(Comparison::Gt, Box::new(l), Box::new(r)),
    <l:Comparison> ">=" <r:BitShift> => ExprKind::Comparison(Comparison::Gte, Box::new(l), Box::new(r)),
    <l:Comparison> "<" <r:BitShift> => ExprKind::Comparison(Comparison::Lt, Box::new(l), Box::new(r)),
    <l:Comparison> "<=" <r:BitShift> => ExprKind::Comparison(Comparison::Lte, Box::new(l), Box::new(r)),
};
Comparison: Expr = ExprPrecedenceTier<_Comparison, BitShift>;

_BitShift: ExprKind = {
    <l:BitShift> ">>" <r:Term> => ExprKind::BinaryBitwise(BinaryBitwise::Shr, Box::new(l), Box::new(r)),
    <l:BitShift> "<<" <r:Term> => ExprKind::BinaryBitwise(BinaryBitwise::Shl, Box::new(l), Box::new(r)),
};
BitShift: Expr = ExprPrecedenceTier<_BitShift, Term>;

_Term: ExprKind = {
    <l:Term> "+" <r:Factor> => ExprKind::Arithmetic(Arithmetic::Addition, Box::new(l), Box::new(r)),
    <l:Term> "-" <r:Factor> => ExprKind::Arithmetic(Arithmetic::Subtraction, Box::new(l), Box::new(r)),
};
Term: Expr = ExprPrecedenceTier<_Term, Factor>;

_Factor: ExprKind = {
    <l:Factor> "/" <r:Cast> => ExprKind::Arithmetic(Arithmetic::Division, Box::new(l), Box::new(r)),
    <l:Factor> "*" <r:Cast> => ExprKind::Arithmetic(Arithmetic::Multiplication, Box::new(l), Box::new(r)),
    <l:Factor> "%" <r:Cast> => ExprKind::Arithmetic(Arithmetic::Modulo, Box::new(l), Box::new(r)),
};
Factor: Expr = ExprPrecedenceTier<_Factor, Cast>;

_Cast: ExprKind = {
    <e:Unary> "as" <t:Type> => ExprKind::Cast(Box::new(e), t),
};
Cast: Expr = ExprPrecedenceTier<_Cast, Unary>;

_Unary: ExprKind = {
    "!" <Unary> => ExprKind::UnaryNot(Box::new(<>)),
    "-" <Unary> => ExprKind::UnaryMinus(Box::new(<>)),
    "~" <Unary> => ExprKind::UnaryBitwiseNot(Box::new(<>)),
    "&" <Unary> => ExprKind::UnaryAddressOf(Box::new(<>)),
    "*" <Unary> => ExprKind::UnaryDereference(Box::new(<>)),
};
Unary: Expr = ExprPrecedenceTier<_Unary, Postfix>;

_Postfix: ExprKind = {
    <x:Postfix> "[" <i:Expr> "]" => ExprKind::Index(Box::new(x), Box::new(i)),
    <l:Postfix> "." <r:Spanned<IDENTIFIER>> => ExprKind::Dot(Box::new(l), r),
    <l:Postfix> "->" <r:Spanned<IDENTIFIER>> => ExprKind::Arrow(Box::new(l), r),
    <i:Postfix> "(" <l:Spanned<ArgumentList?>> ")" => ExprKind::Call(Box::new(i), l.map(|x| x.unwrap_or(Vec::new()))),
};
Postfix: Expr = ExprPrecedenceTier<_Postfix, Primary>;

ArgumentList: Vec<Expr> = CommaSeparated<Assignment>;

Primary: Expr = {
    Spanned<NUMBER> => Expr(<>.map(|n| ExprKind::NumberLiteral(n))),
    Spanned<STRING> => Expr(<>.map(|s| ExprKind::StringLiteral(s))),
    Spanned<IDENTIFIER> => Expr(<>.map(|i| ExprKind::Identifier(i))),
    Spanned<"true"> => Expr(<>.map(|_| ExprKind::BooleanLiteral(true))),
    Spanned<"false"> => Expr(<>.map(|_| ExprKind::BooleanLiteral(false))),
    "(" <Expr> ")" => <>,
};

extern {
    type Location = usize;
    type Error = lexer::LexicalError;

    enum lexer::Tok {
        "+" => lexer::Tok::Plus,
        "-" => lexer::Tok::Minus,
        "*" => lexer::Tok::Star,
        "/" => lexer::Tok::Slash,
        "%" => lexer::Tok::Percent,

        "==" => lexer::Tok::EqEq,
        "!=" => lexer::Tok::NotEq,
        ">" => lexer::Tok::Greater,
        ">=" => lexer::Tok::GreaterEq,
        "<" => lexer::Tok::Less,
        "<=" => lexer::Tok::LessEq,

        "&&" => lexer::Tok::LogicalAnd,
        "||" => lexer::Tok::LogicalOr,
        "!" => lexer::Tok::LogicalNot,

        "&" => lexer::Tok::BitwiseAnd,
        "|" => lexer::Tok::BitwiseOr,
        "^" => lexer::Tok::BitwiseXor,
        "~" => lexer::Tok::BitwiseNot,
        "<<" => lexer::Tok::BitwiseLeftShift,
        ">>" => lexer::Tok::BitwiseRightShift,

        "=" => lexer::Tok::Assign,
        "+=" => lexer::Tok::PlusAssign,
        "-=" => lexer::Tok::MinusAssign,
        "*=" => lexer::Tok::StarAssign,
        "/=" => lexer::Tok::SlashAssign,
        "%=" => lexer::Tok::PercentAssign,
        "&=" => lexer::Tok::BitwiseAndAssign,
        "|=" => lexer::Tok::BitwiseOrAssign,
        "^=" => lexer::Tok::BitwiseXorAssign,
        "<<=" => lexer::Tok::BitwiseLeftShiftAssign,
        ">>=" => lexer::Tok::BitwiseRightShiftAssign,

        ";" => lexer::Tok::Semicolon,
        "," => lexer::Tok::Comma,
        "." => lexer::Tok::Dot,
        "?" => lexer::Tok::QuestionMark,
        ":" => lexer::Tok::Colon,

        "(" => lexer::Tok::LeftParen,
        ")" => lexer::Tok::RightParen,
        "{" => lexer::Tok::LeftBrace,
        "}" => lexer::Tok::RightBrace,
        "[" => lexer::Tok::LeftBracket,
        "]" => lexer::Tok::RightBracket,

        STRING => lexer::Tok::StringLiteral(<String>),
        NUMBER => lexer::Tok::NumberLiteral(<String>),
        IDENTIFIER => lexer::Tok::Identifier(<String>),

        "true" => lexer::Tok::True,
        "false" => lexer::Tok::False,
        "if" => lexer::Tok::If,
        "else" => lexer::Tok::Else,
        "while" => lexer::Tok::While,
        "for" => lexer::Tok::For,
        "break" => lexer::Tok::Break,
        "continue" => lexer::Tok::Continue,
        "return" => lexer::Tok::Return,
        "let" => lexer::Tok::Let,
        "fn" => lexer::Tok::Fn,
        "as" => lexer::Tok::As,
        "struct" => lexer::Tok::Struct,
        "->" => lexer::Tok::SmallArrow,
    }
}<|MERGE_RESOLUTION|>--- conflicted
+++ resolved
@@ -2,8 +2,6 @@
 
 use std::collections::HashMap;
 
-<<<<<<< HEAD
-=======
 use zrc_utils::span::{Span, Spanned};
 
 use super::{
@@ -15,7 +13,6 @@
     }
 };
 
->>>>>>> dbfa36d8
 grammar;
 
 Spanned<T>: Spanned<T> = {
