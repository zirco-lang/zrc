#![doc=include_str!("../README.md")]
#![warn(
    clippy::cargo,
    clippy::nursery,
    clippy::pedantic,
    clippy::missing_docs_in_private_items,
    missing_docs
)]
#![allow(clippy::multiple_crate_versions, clippy::cargo_common_metadata)]

use std::path::PathBuf;

use anyhow::Context as _;
use clap::Parser;
<<<<<<< HEAD

#[doc(hidden)]
#[allow(clippy::all)]
#[allow(clippy::nursery)]
#[allow(clippy::pedantic)]
#[allow(missing_docs)]
#[allow(clippy::missing_docs_in_private_items)]
pub mod build {
    include!(concat!(env!("OUT_DIR"), "/shadow.rs"));
}

=======
use shadow_rs::shadow;

shadow!(build);

/// Returns the string which represents the current Zirco version
>>>>>>> dbfa36d8
fn version() -> String {
    format!(
        "{zrc} version {version} ({commit}, {taint_string}) built for {target} on {time} ({mode} mode)\n{rust_version} ({rust_channel} on {build_os})\n{cargo_version}{taint_extra}",
        zrc = build::PROJECT_NAME,
        version = build::PKG_VERSION,
        commit = build::COMMIT_HASH,
<<<<<<< HEAD
        taint_string = match build::GIT_CLEAN {
            true => "not tainted",
            false => "tainted!"
=======
        taint_string = if build::GIT_CLEAN {
            "not tainted"
        } else {
            "tainted!"
>>>>>>> dbfa36d8
        },
        target = build::BUILD_TARGET,
        time = build::BUILD_TIME_3339,
        mode = build::BUILD_RUST_CHANNEL,
        rust_version = build::RUST_VERSION,
        rust_channel = build::RUST_CHANNEL,
        build_os = build::BUILD_OS,
        cargo_version = build::CARGO_VERSION,

<<<<<<< HEAD
        taint_extra = match build::GIT_CLEAN {
            true => "".to_string(),
            false => {
                // git is tainted
                format!("\ntainted files: {}", build::GIT_STATUS_FILE.lines().map(|x| format!("\n{}", {
                    if x.ends_with(" (dirty)") {
                        &x[..x.len()-" (dirty)".len()]
                    } else if x.ends_with(" (staged)") {
                        &x[..x.len()-" (staged)".len()]
                    } else {
                        &x // this should never actually happen
                    }
                })).collect::<String>())
            }
=======
        taint_extra = if build::GIT_CLEAN {
            String::new()
        } else {
            // git is tainted
            format!("\ntainted files: {}", build::GIT_STATUS_FILE.lines().map(|x| format!("\n{}", {
                x.strip_suffix(" (dirty)").or_else(|| x.strip_suffix(" (staged)")).unwrap_or(x)
            })).collect::<String>())   
>>>>>>> dbfa36d8
        }
    )
}

/// The official Zirco compiler
#[derive(Parser)]
#[command(version=None)]
struct Cli {
    /// See what version of zrc you are using
    #[arg(short, long)]
    version: bool,

    /// The path of the file to compile
    path: Option<PathBuf>,
}

fn main() -> anyhow::Result<()> {
    let default_panic_hook = std::panic::take_hook();

    // ICE (internal compiler error) / panic message
    std::panic::set_hook(Box::new(move |panic_info| {
        eprintln!("error: internal compiler error encountered: thread panicked");
        eprintln!("note: this is not your fault! this is ALWAYS a compiler bug.");
        eprintln!(
            "note: compiler bugs threaten the Zirco ecosystem -- we would appreciate a bug report:"
        );
        eprintln!("note: bug reporting link: https://github.com/zirco-lang/zrc/issues/new?template=ice.yml");
        eprintln!();
        eprintln!(
            "{}",
            version()
                .lines()
                .map(|line| format!("info: {line}"))
                .collect::<Vec<_>>()
                .join("\n")
        );
        eprintln!();
        eprintln!(
            "info: command line arguments: {}",
            std::env::args().collect::<Vec<_>>().join(" ")
        );
        eprintln!();
        default_panic_hook(panic_info);
        eprintln!();
        eprintln!("error: end internal compiler error. compilation failed.");
    }));

    let cli = Cli::parse();

    if cli.version {
        println!("{}", version());
        return Ok(());
    }

    let content = std::fs::read_to_string(cli.path.context("no input file provided")?)
        .context("failed to read input file")?;

    let result = compile(&content);
    match result {
        Err(diagnostic) => eprintln!("{}", diagnostic.print(&content)),
        Ok(x) => println!("{x}"),
    }

    Ok(())
}

/// Drive the compilation process.
fn compile(content: &str) -> Result<String, zrc_diagnostics::Diagnostic> {
    Ok(zrc_codegen::cg_program(zrc_typeck::typeck::type_program(
        zrc_parser::parser::parse_program(content)?,
    )?)
    .expect("code generation should not fail"))
}<|MERGE_RESOLUTION|>--- conflicted
+++ resolved
@@ -12,7 +12,6 @@
 
 use anyhow::Context as _;
 use clap::Parser;
-<<<<<<< HEAD
 
 #[doc(hidden)]
 #[allow(clippy::all)]
@@ -24,29 +23,17 @@
     include!(concat!(env!("OUT_DIR"), "/shadow.rs"));
 }
 
-=======
-use shadow_rs::shadow;
-
-shadow!(build);
-
 /// Returns the string which represents the current Zirco version
->>>>>>> dbfa36d8
 fn version() -> String {
     format!(
         "{zrc} version {version} ({commit}, {taint_string}) built for {target} on {time} ({mode} mode)\n{rust_version} ({rust_channel} on {build_os})\n{cargo_version}{taint_extra}",
         zrc = build::PROJECT_NAME,
         version = build::PKG_VERSION,
         commit = build::COMMIT_HASH,
-<<<<<<< HEAD
-        taint_string = match build::GIT_CLEAN {
-            true => "not tainted",
-            false => "tainted!"
-=======
         taint_string = if build::GIT_CLEAN {
             "not tainted"
         } else {
             "tainted!"
->>>>>>> dbfa36d8
         },
         target = build::BUILD_TARGET,
         time = build::BUILD_TIME_3339,
@@ -56,22 +43,6 @@
         build_os = build::BUILD_OS,
         cargo_version = build::CARGO_VERSION,
 
-<<<<<<< HEAD
-        taint_extra = match build::GIT_CLEAN {
-            true => "".to_string(),
-            false => {
-                // git is tainted
-                format!("\ntainted files: {}", build::GIT_STATUS_FILE.lines().map(|x| format!("\n{}", {
-                    if x.ends_with(" (dirty)") {
-                        &x[..x.len()-" (dirty)".len()]
-                    } else if x.ends_with(" (staged)") {
-                        &x[..x.len()-" (staged)".len()]
-                    } else {
-                        &x // this should never actually happen
-                    }
-                })).collect::<String>())
-            }
-=======
         taint_extra = if build::GIT_CLEAN {
             String::new()
         } else {
@@ -79,7 +50,6 @@
             format!("\ntainted files: {}", build::GIT_STATUS_FILE.lines().map(|x| format!("\n{}", {
                 x.strip_suffix(" (dirty)").or_else(|| x.strip_suffix(" (staged)")).unwrap_or(x)
             })).collect::<String>())   
->>>>>>> dbfa36d8
         }
     )
 }
