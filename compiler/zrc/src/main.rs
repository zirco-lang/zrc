#![doc=include_str!("../README.md")]
#![warn(
    clippy::cargo,
    clippy::nursery,
    clippy::pedantic,
    clippy::missing_docs_in_private_items,
    missing_docs
)]
#![allow(clippy::multiple_crate_versions, clippy::cargo_common_metadata)]

use std::path::PathBuf;

use anyhow::Context as _;
use clap::Parser;
use shadow_rs::shadow;

shadow!(build);

/// Returns the string which represents the current Zirco version
fn version() -> String {
    format!(
        "{zrc} version {version} ({commit}, {taint_string}) built for {target} on {time} ({mode} mode)\n{rust_version} ({rust_channel} on {build_os})\n{cargo_version}{taint_extra}",
        zrc = build::PROJECT_NAME,
        version = build::PKG_VERSION,
        commit = build::COMMIT_HASH,
        taint_string = if build::GIT_CLEAN {
            "not tainted"
        } else {
            "tainted!"
        },
        target = build::BUILD_TARGET,
        time = build::BUILD_TIME_3339,
        mode = build::BUILD_RUST_CHANNEL,
        rust_version = build::RUST_VERSION,
        rust_channel = build::RUST_CHANNEL,
        build_os = build::BUILD_OS,
        cargo_version = build::CARGO_VERSION,

        taint_extra = if build::GIT_CLEAN {
            String::new()
        } else {
            // git is tainted
            format!("\ntainted files: {}", build::GIT_STATUS_FILE.lines().map(|x| format!("\n{}", {
                x.strip_suffix(" (dirty)").or_else(|| x.strip_suffix(" (staged)")).unwrap_or(x)
            })).collect::<String>())   
        }
    )
}

/// The official Zirco compiler
#[derive(Parser)]
#[command(version=None)]
struct Cli {
    /// See what version of zrc you are using
    #[arg(short, long)]
    version: bool,

    /// The path of the file to compile
    path: Option<PathBuf>,
}

fn main() -> anyhow::Result<()> {
    let default_panic_hook = std::panic::take_hook();

    // ICE (internal compiler error) / panic message
    std::panic::set_hook(Box::new(move |panic_info| {
        eprintln!("error: internal compiler error encountered: thread panicked");
        eprintln!("note: this is not your fault! this is ALWAYS a compiler bug.");
        eprintln!(
            "note: compiler bugs threaten the Zirco ecosystem -- we would appreciate a bug report:"
        );
        eprintln!("note: bug reporting link: https://github.com/zirco-lang/zrc/issues/new?template=ice.yml");
<<<<<<< HEAD
=======
        eprintln!();
        eprintln!(
            "{}",
            version()
                .lines()
                .map(|line| format!("info: {line}"))
                .collect::<Vec<_>>()
                .join("\n")
        );
        eprintln!();
        eprintln!(
            "info: command line arguments: {}",
            std::env::args().collect::<Vec<_>>().join(" ")
        );
>>>>>>> 9ef5080a
        eprintln!();
        default_panic_hook(panic_info);
        eprintln!();
        eprintln!("error: end internal compiler error. compilation failed.");
    }));

    let cli = Cli::parse();

    if cli.version {
        println!("{}", version());
        return Ok(());
    }

    let content = std::fs::read_to_string(cli.path.context("no input file provided")?)
        .context("failed to read input file")?;

    let result = compile(&content);
    match result {
        Err(diagnostic) => eprintln!("{}", diagnostic.print(&content)),
        Ok(x) => println!("{x}"),
    }

    Ok(())
}

/// Drive the compilation process.
fn compile(content: &str) -> Result<String, zrc_diagnostics::Diagnostic> {
    Ok(zrc_codegen::cg_program(zrc_typeck::typeck::type_program(
        zrc_parser::parser::parse_program(content)?,
    )?)
    .expect("code generation should not fail"))
}<|MERGE_RESOLUTION|>--- conflicted
+++ resolved
@@ -70,8 +70,6 @@
             "note: compiler bugs threaten the Zirco ecosystem -- we would appreciate a bug report:"
         );
         eprintln!("note: bug reporting link: https://github.com/zirco-lang/zrc/issues/new?template=ice.yml");
-<<<<<<< HEAD
-=======
         eprintln!();
         eprintln!(
             "{}",
@@ -86,7 +84,6 @@
             "info: command line arguments: {}",
             std::env::args().collect::<Vec<_>>().join(" ")
         );
->>>>>>> 9ef5080a
         eprintln!();
         default_panic_hook(panic_info);
         eprintln!();
