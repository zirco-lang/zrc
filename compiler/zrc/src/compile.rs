//! Zirco compiler driver
//!
//! This module contains the main driver function for the Zirco compiler,
//! which orchestrates the parsing, type checking, and code generation phases.

use std::path::Path;

use zrc_codegen::{DebugLevel, OptimizationLevel};

use crate::OutputFormat;

/// Drive the compilation process.
<<<<<<< HEAD
#[allow(
    clippy::too_many_arguments,
    clippy::wildcard_enum_match_arm,
    clippy::result_large_err
)]
=======
///
/// This function takes the source code as input and processes it through
/// the various stages of compilation: parsing, type checking, and code
/// generation. Depending on the specified output format, it can return the AST,
/// TAST, LLVM IR, assembly, or object code.
///
/// # Arguments
///
/// * `frontend_version_string` - A string representing the version of the
///   frontend, obtained from [`crate::build_info::version()`].
/// * `emit` - The desired output format.
/// * `parent_directory` - The parent directory of the source file.
/// * `file_name` - The name of the source file.
/// * `cli_args` - The command line arguments passed to the compiler.
/// * `content` - The source code content to be compiled.
/// * `optimization_level` - The optimization level for code generation.
/// * `debug_mode` - The debug level for code generation.
/// * `triple` - The target triple for code generation.
/// * `cpu` - The target CPU for code generation.
#[allow(clippy::too_many_arguments, clippy::wildcard_enum_match_arm)]
>>>>>>> 82801476
pub fn compile(
    frontend_version_string: &str,
    emit: &OutputFormat,
    parent_directory: &str,
    file_name: &str,
    cli_args: &str,
    content: &str,
    optimization_level: OptimizationLevel,
    debug_mode: DebugLevel,
    triple: &zrc_codegen::TargetTriple,
    cpu: &str,
) -> Result<Box<[u8]>, zrc_diagnostics::Diagnostic> {
    // === PREPROCESSOR ===
    let chunks = zrc_preprocessor::preprocess(Path::new(parent_directory), file_name, content)?;

    // === PARSER ===
    let mut ast = Vec::new();
    for chunk in &chunks {
        let chunk_decls = zrc_parser::parser::parse_source_chunk(chunk)?;
        ast.extend(chunk_decls);
    }

    // display the AST if the user wants it
    if matches!(
        emit,
        OutputFormat::Ast | OutputFormat::AstDebug | OutputFormat::AstDebugPretty,
    ) {
        return Ok(match *emit {
            OutputFormat::Ast => ast
                .into_iter()
                .map(|x| x.to_string())
                .collect::<Vec<_>>()
                .join("\n"),
            OutputFormat::AstDebug => format!("{ast:?}"),
            OutputFormat::AstDebugPretty => format!("{ast:#?}"),

            // unreachable because we test above
            _ => unreachable!(),
        }
        .as_bytes()
        .into());
    }

    // otherwise, move on:
    // === TYPE CHECKER ===
    let typed_ast = zrc_typeck::typeck::type_program(ast)?;

    // display the TAST if the user wants it
    if matches!(
        emit,
        OutputFormat::TastDebug | OutputFormat::TastDebugPretty | OutputFormat::Tast,
    ) {
        return Ok(match *emit {
            OutputFormat::TastDebug => format!("{typed_ast:?}"),
            OutputFormat::TastDebugPretty => format!("{typed_ast:#?}"),
            OutputFormat::Tast => typed_ast
                .into_iter()
                .map(|x| x.to_string())
                .collect::<Vec<_>>()
                .join("\n"),

            // unreachable because we test above
            _ => unreachable!(),
        }
        .as_bytes()
        .into());
    }

    // otherwise, move on:
    // === CODE GENERATOR ===

    match *emit {
        OutputFormat::Asm => Ok(zrc_codegen::cg_program_to_buffer(
            frontend_version_string,
            parent_directory,
            file_name,
            cli_args,
            content,
            typed_ast,
            zrc_codegen::FileType::Assembly,
            optimization_level,
            debug_mode,
            triple,
            cpu,
        )
        .as_slice()
        .into()),
        OutputFormat::Object => Ok(zrc_codegen::cg_program_to_buffer(
            frontend_version_string,
            parent_directory,
            file_name,
            cli_args,
            content,
            typed_ast,
            zrc_codegen::FileType::Object,
            optimization_level,
            debug_mode,
            triple,
            cpu,
        )
        .as_slice()
        .into()),

        OutputFormat::Llvm => Ok(zrc_codegen::cg_program_to_string(
            frontend_version_string,
            parent_directory,
            file_name,
            cli_args,
            content,
            typed_ast,
            optimization_level,
            debug_mode,
            triple,
            cpu,
        )
        .as_bytes()
        .into()),

        // unreachable because we return in the above cases
        _ => unreachable!(),
    }
}<|MERGE_RESOLUTION|>--- conflicted
+++ resolved
@@ -10,13 +10,6 @@
 use crate::OutputFormat;
 
 /// Drive the compilation process.
-<<<<<<< HEAD
-#[allow(
-    clippy::too_many_arguments,
-    clippy::wildcard_enum_match_arm,
-    clippy::result_large_err
-)]
-=======
 ///
 /// This function takes the source code as input and processes it through
 /// the various stages of compilation: parsing, type checking, and code
@@ -37,7 +30,6 @@
 /// * `triple` - The target triple for code generation.
 /// * `cpu` - The target CPU for code generation.
 #[allow(clippy::too_many_arguments, clippy::wildcard_enum_match_arm)]
->>>>>>> 82801476
 pub fn compile(
     frontend_version_string: &str,
     emit: &OutputFormat,
